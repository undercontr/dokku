--- conflicted
+++ resolved
@@ -2,9 +2,8 @@
 
 [Digital Ocean](https://www.digitalocean.com/products/compute/) offers a pre-installed Dokku image. You can run this image on any sized droplet, although larger droplets will allow you to run larger applications.
 
-> When choosing your Droplet configuration please disable IPv6. There are known issues with IPv6 on Digital Ocean and Docker, and many have been reported to the Dokku issue tracker. If you would like to run Dokku on an IPv6 Digital Ocean Droplet, please consult [this guide](https://jeffloughridge.wordpress.com/2015/01/17/native-ipv6-functionality-in-docker/).
+> **Please disable IPv6**. There are known issues with IPv6 on Digital Ocean and Docker. If you would like to run Dokku on an IPv6 Digital Ocean Droplet, please consult [this guide](https://jeffloughridge.wordpress.com/2015/01/17/native-ipv6-functionality-in-docker/).
 
-<<<<<<< HEAD
 1. Login to your [Digital Ocean](https://m.do.co/c/fe06b043a083) account
 2. Click **Create a Droplet**.
 3. Under **Choose an image > One-click apps** and choose the latest **Dokku** release for 16.04 _(version numbers may vary)_.
@@ -20,11 +19,4 @@
 7. Under **Finalize and create**, give your droplet a hostname _(not required)_ and click **Create**.
 8. Once created, copy the IP address to your clipboard.
 9. In a browser, go to the IP address you copied above and fill out the presented form to complete configuration. **Failure to do so may allow others to reconfigure SSH access on your server.**
-10. Once the web ui has been submitted, you will be redirected to our [application deployment tutorial](http://dokku.viewdocs.io/dokku/deployment/application-deployment/), which will guide you through deploying a sample application to your Dokku server.
-=======
-If you would like to run Dokku on an IPv6 Digital Ocean Droplet, please consult [this guide](https://jeffloughridge.wordpress.com/2015/01/17/native-ipv6-functionality-in-docker/) for modifying Docker to run under the Digital Ocean IPv6 configuration.
-
-Once Dokku is installed, you can then proceed to the ip address or domain name associated with your server to complete the web-based installation.
-
-If you wish for a more unattended installation method, see [these](/docs/getting-started/install/debian.md#unattended-installation) docs.
->>>>>>> 6e0adaea
+10. Once the web ui has been submitted, you will be redirected to our [application deployment tutorial](http://dokku.viewdocs.io/dokku/deployment/application-deployment/), which will guide you through deploying a sample application to your Dokku server.