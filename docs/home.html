--- conflicted
+++ resolved
@@ -32,23 +32,14 @@
     <meta name="msapplication-config" content="https://cdn.jsdelivr.net/gh/dokku/dokku@v0.27.8/docs/assets/favicons/browserconfig.xml">
     <meta name="theme-color" content="#ffffff">
 
-<<<<<<< HEAD
     <link href="https://cdn.jsdelivr.net/npm/bootstrap@5.2.0-beta1/dist/css/bootstrap.min.css" rel="stylesheet" integrity="sha384-0evHe/X+R7YkIZDRvuzKMRqM+OrBnVFBL6DOitfPri4tjfHxaWutUpFmBp4vmVor" crossorigin="anonymous">
 
     <!-- Font (Lato) -->
     <link rel="preconnect" href="https://fonts.googleapis.com">
     <link rel="preconnect" href="https://fonts.gstatic.com" crossorigin>
     <link href="https://fonts.googleapis.com/css2?family=Lato:wght@400;700;900&display=swap" rel="stylesheet">
-    <link href="https://cdn.jsdelivr.net/gh/dokku/dokku@v0.27.5/docs/assets/style.css" rel="stylesheet">
+    <link href="https://cdn.jsdelivr.net/gh/dokku/dokku@v0.27.8/docs/assets/style.css" rel="stylesheet">
     <!-- <link href="./assets/style.css" rel="stylesheet"> -->
-=======
-    <link href="https://cdnjs.cloudflare.com/ajax/libs/twitter-bootstrap/4.0.0-alpha.2/css/bootstrap.min.css" rel="stylesheet">
-    <link href="https://cdn.jsdelivr.net/gh/dokku/dokku@v0.27.8/docs/assets/style.css" rel="stylesheet">
-    <!-- <link href="/dokku/docs/assets/style.css" rel="stylesheet"> -->
->>>>>>> bfe679fb
-    <style>
-
-    </style>
 </head>
 
 <body>
@@ -119,7 +110,6 @@
                     <div class="d-block quickstart-code">
                         <p class="title">Quick-start Instructions</p>
 
-<<<<<<< HEAD
                         <div class="shell">
                             <p class="line">
                                 <span class="output"># download the installation script</span>
@@ -134,7 +124,7 @@
                             </p>
                             <p class="line">
                                 <span class="prompt">$</span>
-                                <span class="command">sudo DOKKU_TAG=v0.27.4 bash bootstrap.sh</span>
+                                <span class="command">sudo DOKKU_TAG=v0.27.8 bash bootstrap.sh</span>
                             </p>
                             <br>
                             <p class="line">
@@ -206,40 +196,9 @@
                     </div>
                 </div>
             </div>
-=======
-    <div class="container marketing">
-      <div class="quickstart-code">
-        <p class="title">Quick-start Instructions</p>
-        <div class="tabs">
-          <div data-tab="curl" class="tab tab-curl tab-active">curl | bash</div>
-          <div data-tab="apt" class="tab tab-apt">apt</div>
-          <div data-tab="arch" class="tab tab-arch">arch</div>
-        </div>
-        <div class="shell shell-curl shell-active">
-          <p class="line">
-            <span class="output">&nbsp;# for debian systems, installs dokku via apt-get</span>
-          </p>
-          <p class="line">
-            <span class="path"></span>
-            <span class="prompt">$</span>
-            <span class="command">wget https://raw.githubusercontent.com/dokku/dokku/v0.27.8/bootstrap.sh</span>
-          </p>
-          <p class="line">
-            <span class="path"></span>
-            <span class="prompt">$</span>
-            <span class="command">sudo DOKKU_TAG=v0.27.8 bash bootstrap.sh</span>
-          </p>
-          <p class="line">
-            <span class="output">&nbsp;# Configure your server domain via `dokku domains:set-global`</span>
-          </p>
-          <p class="line">
-            <span class="output">&nbsp;# and user access (via `dokku ssh-keys:add`) to complete the installation</span>
-          </p>
->>>>>>> bfe679fb
         </div>
     </section>
 
-<<<<<<< HEAD
     <section class="getting-started position-relative py-5">
         <div class="container">
             <div class="row">
@@ -282,69 +241,6 @@
                     </div>
                 </div>
             </div>
-=======
-        <div class="shell shell-apt">
-          <p class="line">
-            <span class="output">&nbsp;# install docker</span>
-          </p>
-          <p class="line">
-            <span class="path"></span>
-            <span class="prompt">$</span>
-            <span class="command">wget -nv -O - https://get.docker.com/ | sh</span>
-          </p>
-          <p class="line">
-            <span class="output">&nbsp;# setup dokku apt repository</span>
-          </p>
-          <p class="line">
-            <span class="path"></span>
-            <span class="prompt">$</span>
-            <span class="command">wget -qO- https://packagecloud.io/dokku/dokku/gpgkey | sudo tee /etc/apt/trusted.gpg.d/dokku.asc</span>
-          </p>
-          <p class="line">
-            <span class="path"></span>
-            <span class="prompt">$</span>
-            <span class="command">export SOURCE="https://packagecloud.io/dokku/dokku/ubuntu/"</span>
-          </p>
-          <p class="line">
-            <span class="path"></span>
-            <span class="prompt">$</span>
-            <span class="command">export OS_ID="$(lsb_release -cs 2>/dev/null || echo "bionic")"</span>
-          </p>
-          <p class="line">
-            <span class="path"></span>
-            <span class="prompt">$</span>
-            <span class="command">echo "bionic focal jammy" | grep -q "$OS_ID" || OS_ID="bionic"</span>
-          </p>
-          <p class="line">
-            <span class="path"></span>
-            <span class="prompt">$</span>
-            <span class="command">echo "deb $SOURCE $OS_ID main" | tee /etc/apt/sources.list.d/dokku.list</span>
-          </p>
-          <p class="line">
-            <span class="path"></span>
-            <span class="prompt">$</span>
-            <span class="command">apt-get update</span>
-          </p>
-          <p class="line">
-            <span class="output">&nbsp;# install dokku</span>
-          </p>
-          <p class="line">
-            <span class="path"></span>
-            <span class="prompt">$</span>
-            <span class="command">apt-get install dokku</span>
-          </p>
-          <p class="line">
-            <span class="path"></span>
-            <span class="prompt">$</span>
-            <span class="command">dokku plugin:install-dependencies --core <span class="output"># run with root!</span></span>
-          </p>
-          <p class="line">
-            <span class="output">&nbsp;# Configure your server domain via `dokku domains:set-global`</span>
-          </p>
-          <p class="line">
-            <span class="output">&nbsp;# and user access (via `dokku ssh-keys:add`) to complete the installation</span>
-          </p>
->>>>>>> bfe679fb
         </div>
     </section>
     <!-- Plugins section -->
