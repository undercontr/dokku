<!DOCTYPE html>
<html lang="en">

<head>
    <meta charset="utf-8">
    <meta http-equiv="X-UA-Compatible" content="IE=edge">
    <meta name="viewport" content="width=device-width, initial-scale=1">
    <!-- The above 3 meta tags *must* come first in the head; any other head content must come *after* these tags -->
    <meta name="description" content="">
    <meta name="author" content="">
    <title>Dokku - The smallest PaaS implementation you've ever seen</title>

    <link rel="apple-touch-icon" sizes="57x57" href="https://cdn.jsdelivr.net/gh/dokku/dokku@v0.27.5/docs/assets/favicons/apple-touch-icon-57x57.png">
    <link rel="apple-touch-icon" sizes="60x60" href="https://cdn.jsdelivr.net/gh/dokku/dokku@v0.27.5/docs/assets/favicons/apple-touch-icon-60x60.png">
    <link rel="apple-touch-icon" sizes="72x72" href="https://cdn.jsdelivr.net/gh/dokku/dokku@v0.27.5/docs/assets/favicons/apple-touch-icon-72x72.png">
    <link rel="apple-touch-icon" sizes="76x76" href="https://cdn.jsdelivr.net/gh/dokku/dokku@v0.27.5/docs/assets/favicons/apple-touch-icon-76x76.png">
    <link rel="apple-touch-icon" sizes="114x114" href="https://cdn.jsdelivr.net/gh/dokku/dokku@v0.27.5/docs/assets/favicons/apple-touch-icon-114x114.png">
    <link rel="apple-touch-icon" sizes="120x120" href="https://cdn.jsdelivr.net/gh/dokku/dokku@v0.27.5/docs/assets/favicons/apple-touch-icon-120x120.png">
    <link rel="apple-touch-icon" sizes="144x144" href="https://cdn.jsdelivr.net/gh/dokku/dokku@v0.27.5/docs/assets/favicons/apple-touch-icon-144x144.png">
    <link rel="apple-touch-icon" sizes="152x152" href="https://cdn.jsdelivr.net/gh/dokku/dokku@v0.27.5/docs/assets/favicons/apple-touch-icon-152x152.png">
    <link rel="apple-touch-icon" sizes="180x180" href="https://cdn.jsdelivr.net/gh/dokku/dokku@v0.27.5/docs/assets/favicons/apple-touch-icon-180x180.png">
    <link rel="icon" type="image/png" href="https://cdn.jsdelivr.net/gh/dokku/dokku@v0.27.5/docs/assets/favicons/favicon-32x32.png" sizes="32x32">
    <link rel="icon" type="image/png" href="https://cdn.jsdelivr.net/gh/dokku/dokku@v0.27.5/docs/assets/favicons/android-chrome-192x192.png" sizes="192x192">
    <link rel="icon" type="image/png" href="https://cdn.jsdelivr.net/gh/dokku/dokku@v0.27.5/docs/assets/favicons/favicon-96x96.png" sizes="96x96">
    <link rel="icon" type="image/png" href="https://cdn.jsdelivr.net/gh/dokku/dokku@v0.27.5/docs/assets/favicons/favicon-16x16.png" sizes="16x16">
    <link rel="manifest" href="https://cdn.jsdelivr.net/gh/dokku/dokku@v0.27.5/docs/assets/favicons/manifest.json">
    <link rel="shortcut icon" href="https://cdn.jsdelivr.net/gh/dokku/dokku@v0.27.5/docs/assets/favicons/favicon.ico">
    <meta name="apple-mobile-web-app-title" content="Dokku">
    <meta name="application-name" content="Dokku">
    <meta name="msapplication-TileColor" content="#da532c">
    <meta name="msapplication-TileImage" content="https://cdn.jsdelivr.net/gh/dokku/dokku@v0.27.5/docs/assets/favicons/mstile-144x144.png">
    <meta name="msapplication-config" content="https://cdn.jsdelivr.net/gh/dokku/dokku@v0.27.5/docs/assets/favicons/browserconfig.xml">
    <meta name="theme-color" content="#ffffff">

<<<<<<< HEAD
    <link href="https://cdn.jsdelivr.net/npm/bootstrap@5.2.0-beta1/dist/css/bootstrap.min.css" rel="stylesheet" integrity="sha384-0evHe/X+R7YkIZDRvuzKMRqM+OrBnVFBL6DOitfPri4tjfHxaWutUpFmBp4vmVor" crossorigin="anonymous">

    <!-- Font (Lato) -->
    <link rel="preconnect" href="https://fonts.googleapis.com">
    <link rel="preconnect" href="https://fonts.gstatic.com" crossorigin>
    <link href="https://fonts.googleapis.com/css2?family=Lato:wght@400;700;900&display=swap" rel="stylesheet">
    <link href="https://cdn.jsdelivr.net/gh/dokku/dokku@v0.27.4/docs/assets/style.css" rel="stylesheet">
    <!-- <link href="./assets/style.css" rel="stylesheet"> -->
=======
    <link href="https://cdnjs.cloudflare.com/ajax/libs/twitter-bootstrap/4.0.0-alpha.2/css/bootstrap.min.css" rel="stylesheet">
    <link href="https://cdn.jsdelivr.net/gh/dokku/dokku@v0.27.5/docs/assets/style.css" rel="stylesheet">
    <!-- <link href="/dokku/docs/assets/style.css" rel="stylesheet"> -->
>>>>>>> 37036ec2
    <style>

    </style>
</head>

<<<<<<< HEAD
=======
    <div class="container marketing">
      <div class="quickstart-code">
        <p class="title">Quick-start Instructions</p>
        <div class="tabs">
          <div data-tab="curl" class="tab tab-curl tab-active">curl | bash</div>
          <div data-tab="apt" class="tab tab-apt">apt</div>
          <div data-tab="arch" class="tab tab-arch">arch</div>
        </div>
        <div class="shell shell-curl shell-active">
          <p class="line">
            <span class="output">&nbsp;# for debian systems, installs dokku via apt-get</span>
          </p>
          <p class="line">
            <span class="path"></span>
            <span class="prompt">$</span>
            <span class="command">wget https://raw.githubusercontent.com/dokku/dokku/v0.27.5/bootstrap.sh</span>
          </p>
          <p class="line">
            <span class="path"></span>
            <span class="prompt">$</span>
            <span class="command">sudo DOKKU_TAG=v0.27.5 bash bootstrap.sh</span>
          </p>
          <p class="line">
            <span class="output">&nbsp;# Configure your server domain via `dokku domains:set-global`</span>
          </p>
          <p class="line">
            <span class="output">&nbsp;# and user access (via `dokku ssh-keys:add`) to complete the installation</span>
          </p>
        </div>
>>>>>>> 37036ec2

<body>
    <header class="hero-section">
        <nav class="navbar navbar-expand-md navbar-dark py-3" id="mainNav">
            <div class="container  top-50 px-4 px-lg-5">
                <a class="navbar-brand d-flex" href="/{{NAME}}/">
                    <img class="me-3" src="./assets/dokku-logo.svg" alt="" width="55">
                    <span class="align-self-center d-block">Dokku</span>
                </a>
                <button class="navbar-toggler navbar-toggler-right" type="button" data-bs-toggle="collapse" data-bs-target="#navbarResponsive" aria-controls="navbarResponsive" aria-expanded="false" aria-label="Toggle navigation"><span class="navbar-toggler-icon"></span></button>
                <div class="collapse navbar-collapse" id="navbarResponsive">
                    <ul class="navbar-nav ms-auto my-2 my-lg-0">
                        <li class="nav-item"><a class="nav-link mx-0 mx-md-2 underline" href="https://dokku.github.io/">Blog</a></li>
                        <li class="nav-item"><a class="nav-link mx-0 mx-md-2 underline" href="https://github.com/dokku/dokku/">Code</a></li>
                        <li class="nav-item"><a class="nav-link mx-0 mx-md-2 underline" href="/{{NAME}}/getting-started/installation/">Docs</a></li>
                        <li class="nav-item dropdown">
                            <a class="nav-link dropdown-toggle mx-0 mx-md-2 underline" id="navbarDropdownMenuLink" role="button" data-bs-toggle="dropdown" aria-expanded="false">
                        Social
                      </a>
                            <ul class="dropdown-menu" aria-labelledby="navbarDropdownMenuLink">
                                <div class="d-grid gap-2">
                                    <a href="https://discord.gg/YQjANGMZvu" class="btn rounded-2 d-flex align-items-center py-2 px-3 lh-sm text-start mx-2">
                                        <img class="me-3" alt="discord" src="./assets/social/discord.png" width="25px" />
                                        <div>
                                            <strong class="d-block">Discord</strong>
                                        </div>
                                    </a>
                                    <a href="https://glider-slackin.herokuapp.com/" class="btn rounded-2 d-flex align-items-center py-2 px-3 lh-sm text-start mx-2">
                                        <img class="me-3" alt="slack" src="./assets/social/slack.png" width="25px" />
                                        <div>
                                            <strong class="d-block">Slack</strong>
                                        </div>
                                    </a>
                                    <a href="https://webchat.libera.chat/?channels=dokku" class="btn rounded-2 d-flex align-items-center py-2 px-3 lh-sm text-start mx-2">
                                        <img class="me-3" alt="irc" src="./assets/social/irc.png" width="25px" />
                                        <div>
                                            <strong class="d-block">IRC</strong>
                                        </div>
                                    </a>
                                    <a href="https://github.com/dokku/dokku/discussions" class="btn rounded-2 d-flex align-items-center py-2 px-3 lh-sm text-start mx-2">
                                        <img class="me-3" alt="github" src="./assets/social/github.png" width="25px" />
                                        <div>
                                            <strong class="d-block">GitHub Discussions</strong>
                                        </div>
                                    </a>
                                </div>
                            </ul>
                        </li>
                        <li class="nav-item"><a class="nav-link mx-0 mx-md-2 underline" href="https://pro.dokku.com/">Pro</a></li>
                        <li class="nav-item"><a class="btn btn-primary mx-0 mx-md-3 cta" href="/{{NAME}}/getting-started/installation/">Get Started</a></li>
                    </ul>
                </div>
            </div>
        </nav>
        <main class="container px-4 px-lg-5">
            <div class="row">
                <div class="col-lg-7">
                    <a class="badge-link" href="https://github.com/dokku/dokku/releases"><span class="badge py-2 d-flex fit-content"><div class="circle align-self-center me-2"></div>Latest release <span id="releaseVersion" class="ms-1">v0.27.1</span></span></a>
                    <h1 class="text-white hero-heading mt-5">An open source PAAS alternative to Heroku.</h1>
                    <h4 class="text-white mt-5">Dokku helps you build and manage the lifecycle of applications from building to scaling.</h4>
                    <div class="d-flex mt-5">
                        <a class="btn btn-primary cta px-3 py-2 fw-bold" href="/{{NAME}}/getting-started/installation/">View Documentation</a>
                        <a class="btn btn-primary cta px-3 py-2 fw-bold ms-3 explore-cta" href="https://pro.dokku.com/">Explore Pro</a>
                    </div>
                </div>
                <div class="col-lg-5 mt-5 mt-lg-0">
                    <div class="d-block quickstart-code">
                        <p class="title">Quick-start Instructions</p>

                        <div class="shell">
                            <p class="line">
                                <span class="output"># download the installation script</span>
                            </p>
                            <br>
                            <p class="line">
                                <span class="prompt">$</span>
                                <span class="command">wget https://dokku.com/installer/latest/bootstrap.sh</span>
                            </p>
                            <p class="line">
                                <span class="output"># run the installer</span>
                            </p>
                            <p class="line">
                                <span class="prompt">$</span>
                                <span class="command">sudo DOKKU_TAG=v0.27.4 bash bootstrap.sh</span>
                            </p>
                            <br>
                            <p class="line">
                                <span class="output"># Configure your server domain</span>
                            </p>
                            <p class="line">
                                <span class="prompt">$</span>
                                <span class="command">dokku domains:set-global dokku.me</span>
                            </p>
                            <p class="line">
                                <span class="output"># and your ssh key to the dokku user</span>
                            </p>
                            <p class="line">
                                <span class="prompt">$</span>
                                <span class="command">echo "your-public-key-contents-here" | dokku ssh-keys:add admin</span>
                            </p>
                            <p class="line">
                                <span class="output"># # create your first app and you're off to the races!</span>
                            </p>
                            <p class="line">
                                <span class="prompt">$</span>
                                <span class="command">dokku apps:create test-app</span>
                            </p>
                        </div>
                    </div>
                    <div class="d-flex mt-5">
                        <p class="text-white fw-light">Hate <code class="px-2 py-1 fw-bold mx-1">curl | bash</code>? See our official <a class="platform" href="https://github.com/Azure/azure-quickstart-templates/tree/master/application-workloads/dokku/dokku-vm">Azure</a>, <a class="platform"
                                href="https://marketplace.digitalocean.com/apps/dokku?refcode=fe06b043a083">DigitalOcean</a>, and <a class="platform" href="/{{NAME}}~{{REF}}/getting-started/install/dreamhost/">DreamHost Cloud</a> instructions.</p>
                    </div>
                </div>
            </div>
        </main>
    </header>
    <!-- Poweredby section -->
    <section class="powered-by px-4 px-lg-5">
        <div class="container">
            <div class="row">
                <div class="col-lg-6 align-self-end">
                    <div class="copy-caption">
                        <h3 class="fs-6 fw-bolder ps-2">No vendor lock-in</h3>
                    </div>
                    <div class="copy-title mt-3">
                        <h2 class="fw-bolder">Own your PaaS using tools you already know</h2>
                    </div>
                    <div class="copy-body mt-4">
                        <p>Powered by Docker, you can install Dokku on any hardware. Use it on inexpensive cloud providers. Use the extra cash to buy a pony or feed kittens. You'll save tens of dollars a year on your dog photo sharing website.</p>
                        <p>Once it's set up on a host, you can push Heroku-compatible applications to it via Git. They'll build using Heroku buildpacks and then run in isolated containers. The end result is your own, single-host version of Heroku.</p>
                    </div>
                    <div class="copy-cta">
                        <a class="btn copy-cta-btn fw-bolder" href="/{{NAME}}/getting-started/installation/">
                Get started
                <svg class="cta-arrow" width="10" height="10" viewBox="0 0 10 10" aria-hidden="true">
                  <g fill-rule="evenodd">
                      <path class="cta-arrow__line" d="M0 5h7"></path>
                      <path class="cta-arrow__tip" d="M1 1l4 4-4 4"></path>
                  </g>
                </svg>
              </a>
                    </div>
                </div>
                <div class="col-lg-6 align-self-center">
                    <div class="row powered-by_brands">
                        <div class="col-6">
                            <img alt="docker" class="align-self-center" src="./assets/docker.png" width="100%">
                        </div>
                        <div class="col-6">
                            <img alt="git" class="align-self-center" src="./assets/git.png" width="100%">
                        </div>
                    </div>
                </div>
            </div>
        </div>
    </section>

    <section class="getting-started position-relative py-5">
        <div class="container">
            <div class="row">
                <div class="col-12">
                    <h2 class="text-center fw-bold mb-5">Getting started is extremely easy</h2>
                </div>
            </div>
            <div class="row">
                <div class="col-12 col-lg-8 offset-lg-2">
                    <div>
                        <div class="nav nav-tabs" id="nav-tab" role="tablist">
                          <a class="nav-link active" id="nav-create-tab" data-bs-toggle="tab" href="#nav-create" role="tab" aria-controls="nav-create" aria-selected="true">
                            <svg width="38" height="29" viewBox="0 0 38 29" fill="none" xmlns="http://www.w3.org/2000/svg">
                                <path d="M7.6 4.50359H30.4V20.4261H34.2V3.50843C34.2 1.86828 32.9175 0.522949 31.35 0.522949H6.65C5.08428 0.522949 3.8 1.86828 3.8 3.50843V20.4261H7.6V4.50359ZM37.05 22.4165H0.95C0.430469 22.4165 0 22.8705 0 23.4116V24.4068C0 26.5992 1.70703 28.3874 3.8 28.3874H34.2C36.293 28.3874 38 26.5992 38 24.4068V23.4116C38 22.8705 37.5725 22.4165 37.05 22.4165ZM21.7253 16.3335C21.9569 16.5761 22.2597 16.6943 22.5625 16.6943C22.8653 16.6943 23.1699 16.5737 23.4021 16.3308L26.2521 13.3453C26.7159 12.8594 26.7159 12.0703 26.2521 11.5845L23.4021 8.59904C22.9382 8.11309 22.1867 8.11309 21.7229 8.59904C21.2591 9.08499 21.2591 9.87409 21.7229 10.3599L23.7334 12.4646L21.7229 14.5694C21.2562 15.0585 21.2562 15.8484 21.7253 16.3335ZM16.2747 8.6024C15.8109 8.11645 15.0593 8.11645 14.5956 8.6024L11.7456 11.5879C11.2817 12.0738 11.2817 12.8629 11.7456 13.3487L14.5956 16.3342C14.8319 16.5761 15.1347 16.6943 15.4375 16.6943C15.7403 16.6943 16.0449 16.5737 16.2771 16.3308C16.7409 15.8449 16.7409 15.0558 16.2771 14.57L14.2678 12.4649L16.2783 10.3601C16.6903 9.87745 16.6903 9.08754 16.2747 8.6024Z" />
                            </svg>
                            Create</a>
                          <a class="nav-link" id="nav-deploy-tab" data-bs-toggle="tab" href="#nav-deploy" role="tab" aria-controls="nav-deploy" aria-selected="false">
                            <svg width="32" height="32" viewBox="0 0 32 32" fill="none" xmlns="http://www.w3.org/2000/svg">
                                <path d="M29.8709 1.40551C29.8591 1.34642 29.8311 1.29205 29.7903 1.24881C29.7495 1.20556 29.6976 1.17524 29.6407 1.16141C25.8466 0.20375 17.082 3.61605 12.3285 8.51812C11.4813 9.38524 10.7088 10.3268 10.0198 11.3321C8.55457 11.1953 7.08939 11.3105 5.84189 11.8721C2.31916 13.4706 1.29423 17.6454 1.00817 19.4376C0.992669 19.5358 0.999288 19.6364 1.02751 19.7315C1.05574 19.8267 1.10481 19.9138 1.17093 19.9862C1.23705 20.0586 1.31844 20.1144 1.40878 20.1491C1.49913 20.1838 1.59601 20.1966 1.69192 20.1865L7.34824 19.5456C7.35215 19.9859 7.37777 20.4257 7.42498 20.8633C7.4545 21.1658 7.58527 21.4482 7.79477 21.6618L9.98487 23.9221C10.1921 24.1384 10.466 24.2734 10.7593 24.3037C11.1808 24.3522 11.6044 24.3786 12.0285 24.3829L11.4082 30.2153C11.3985 30.3141 11.411 30.414 11.4446 30.507C11.4783 30.6001 11.5323 30.684 11.6023 30.7521C11.6724 30.8202 11.7567 30.8708 11.8487 30.9C11.9408 30.9291 12.0381 30.936 12.1331 30.9202C13.8704 30.6322 17.9241 29.5744 19.4639 25.9396C20.0081 24.6508 20.1198 23.1466 19.9942 21.6417C20.9712 20.9312 21.8861 20.134 22.7285 19.2591C27.4994 14.3627 30.7849 5.51625 29.8709 1.40551ZM18.4878 12.9162C18.0711 12.4862 17.7873 11.9384 17.6723 11.3419C17.5573 10.7455 17.6162 10.1273 17.8417 9.56541C18.0672 9.00356 18.449 8.52333 18.939 8.18546C19.4289 7.84759 20.005 7.66725 20.5942 7.66725C21.1835 7.66725 21.7595 7.84759 22.2494 8.18546C22.7394 8.52333 23.1212 9.00356 23.3467 9.56541C23.5722 10.1273 23.6311 10.7455 23.5161 11.3419C23.4011 11.9384 23.1173 12.4862 22.7006 12.9162C22.4242 13.202 22.0959 13.4288 21.7344 13.5835C21.373 13.7383 20.9855 13.8179 20.5942 13.8179C20.2029 13.8179 19.8154 13.7383 19.454 13.5835C19.0926 13.4288 18.7642 13.202 18.4878 12.9162Z" stroke-width="2" stroke-linecap="round" stroke-linejoin="round"/>
                                <path d="M5.29982 22.8765C4.60428 22.9646 3.95721 23.29 3.46136 23.801C2.232 25.074 2.11548 29.7889 2.11548 29.7889C2.11548 29.7889 6.68686 29.6687 7.91692 28.3985C8.41409 27.8876 8.72993 27.2187 8.81347 26.4997" stroke-width="2" stroke-linecap="round" stroke-linejoin="round"/>
                            </svg>
                            Deploy</a>
                          <a class="nav-link" id="nav-scale-tab" data-bs-toggle="tab" href="#nav-scale" role="tab" aria-controls="nav-scale" aria-selected="false">
                            <svg width="23" height="24" viewBox="0 0 23 24" fill="none" xmlns="http://www.w3.org/2000/svg">
                                <path fill-rule="evenodd" clip-rule="evenodd" d="M0 0L2.5 0V21H23V23.7364H0V0ZM15.1473 4.08735C15.1473 3.89062 15.2543 3.57401 15.3891 3.4349C15.5239 3.29579 15.7067 3.21764 15.8973 3.21764H21.6473C21.8379 3.21764 22.2313 3.38443 22.3661 3.52353C22.5009 3.66264 22.6529 4.06992 22.6529 4.26665V10.2008C22.6529 10.3975 22.5985 10.5861 22.4637 10.7253C22.3289 10.8644 22.0528 10.9376 21.8622 10.9376C21.6715 10.9376 21.2739 10.8644 21.1391 10.7253C21.0043 10.5861 20.9286 10.3975 20.9286 10.2008V6.34359L15.7349 12.8963C15.6713 12.9764 15.5028 13.1856 15.4132 13.2322C15.3236 13.2788 15.2256 13.3056 15.1254 13.3108C15.0252 13.3159 14.9251 13.2994 14.8314 13.2622C14.7378 13.225 14.6527 13.1681 14.5817 13.0949L10.9086 9.79904L5.65683 16.7063C5.43978 16.9911 4.8927 16.8125 4.47404 16.5042C4.08636 16.2187 3.75998 15.7452 3.99173 15.3696L9.97348 7.33459C10.0345 7.24783 10.113 7.17575 10.2037 7.12332C10.2943 7.0709 10.3948 7.03937 10.4984 7.0309C10.602 7.02244 10.7061 7.03725 10.8036 7.07432C10.9011 7.11138 10.9896 7.16981 11.0631 7.24558L14.8314 10.7253L19.3036 5.07432L15.8973 5.00841C15.7067 5.00841 15.4678 4.92015 15.333 4.78104C15.1982 4.64193 15.1473 4.28407 15.1473 4.08735Z" />
                            </svg>
                            Scale</a>
                        </div>
                    </div>
                    <div class="tab-content" id="nav-tabContent">
                        <div class="tab-pane show active" id="nav-create" role="tabpanel" aria-labelledby="nav-home-tab">
                            <img onclick="loadAsciinema('497945', 'nav-create')" src="https://asciinema.org/a/497945.svg" />
                        </div>
                        <div class="tab-pane position-relative" id="nav-deploy" role="tabpanel" aria-labelledby="nav-profile-tab">
                            <img onclick="loadAsciinema('497946', 'nav-deploy')" src="https://asciinema.org/a/497946.svg" />
                        </div>
                        <div class="tab-pane" id="nav-scale" role="tabpanel" aria-labelledby="nav-contact-tab">
                            <img onclick="loadAsciinema('497948', 'nav-scale')" src="https://asciinema.org/a/497948.svg" />
                        </div>
                    </div>
                </div>
            </div>
        </div>
    </section>
    <!-- Plugins section -->
    <section class="plugins px-4 px-lg-5">
        <div class="container">
            <div class="row">
                <div class="col-lg-5 align-self-center">
                    <!-- Created with Keyshape -->
                    <svg xmlns="http://www.w3.org/2000/svg" width="100%" viewBox="0 0 610 610" fill="none" xmlns:xlink="http://www.w3.org/1999/xlink">
                        <style>
                            @keyframes a0_t { 0% { transform: translate(260.11px,274.375px); } 16.6666% { transform: translate(260.11px,258.375px); } 33.3333% { transform: translate(260.10999px,274.374998px); } 50% { transform: translate(260.10999px,258.374998px); } 66.6666% { transform: translate(260.10999px,274.374998px); } 83.3333% { transform: translate(260.10999px,258.374998px); } 100% { transform: translate(260.10999px,274.374998px); } }
                            @keyframes plugins_t { 0% { transform: translate(305px,305px) rotate(0deg) translate(-305px,-305px); } 100% { transform: translate(305px,305px) rotate(-360deg) translate(-305px,-305px); } }
                            @keyframes grafana_t { 0% { transform: translate(391.257px,413.257px) rotate(0deg) translate(-391.257px,-413.257px); } 100% { transform: translate(391.257px,413.257px) rotate(360deg) translate(-391.257px,-413.257px); } }
                            @keyframes elasticsearch_t { 0% { transform: translate(304.257px,166.257px) rotate(0deg) translate(-304.257px,-166.257px); } 100% { transform: translate(304.257px,166.257px) rotate(360deg) translate(-304.257px,-166.257px); } }
                            @keyframes couchdb_t { 0% { transform: translate(172.257px,264.257px) rotate(0deg) translate(-172.257px,-264.257px); } 100% { transform: translate(172.257px,264.257px) rotate(360deg) translate(-172.257px,-264.257px); } }
                            @keyframes letsencrypt_t { 0% { transform: translate(225.257px,418.257px) rotate(0deg) translate(-225.257px,-418.257px); } 100% { transform: translate(225.257px,418.257px) rotate(360deg) translate(-225.257px,-418.257px); } }
                            @keyframes redis_t { 0% { transform: translate(437.257px,265.257px) rotate(0deg) translate(-437.257px,-265.257px); } 100% { transform: translate(437.257px,265.257px) rotate(360deg) translate(-437.257px,-265.257px); } }
                            @keyframes mariadb_t { 0% { transform: translate(327.257px,547.257px) rotate(0deg) translate(-327.257px,-547.257px); } 100% { transform: translate(327.257px,547.257px) rotate(360deg) translate(-327.257px,-547.257px); } }
                            @keyframes rabbitmq_t { 0% { transform: translate(534.257px,386.257px) rotate(0deg) translate(-534.257px,-386.257px); } 100% { transform: translate(534.257px,386.257px) rotate(360deg) translate(-534.257px,-386.257px); } }
                            @keyframes postgresql_t { 0% { transform: translate(461.257px,119.257px) rotate(0deg) translate(-461.257px,-119.257px); } 100% { transform: translate(461.257px,119.257px) rotate(360deg) translate(-461.257px,-119.257px); } }
                            @keyframes mysql_t { 0% { transform: translate(79.2566px,394.257px) rotate(0deg) translate(-79.2566px,-394.257px); } 100% { transform: translate(79.2566px,394.257px) rotate(360deg) translate(-79.2566px,-394.257px); } }
                            @keyframes nats_t { 0% { transform: translate(145.257px,119.257px) rotate(0deg) translate(-145.257px,-119.257px); } 100% { transform: translate(145.257px,119.257px) rotate(360deg) translate(-145.257px,-119.257px); } }
                        </style>
                        <ellipse id="innerTrack" stroke="#252462" stroke-dasharray="10 10" rx="141.006" ry="141.006" transform="translate(304.506,304.61)"/>
                        <ellipse id="outerTrack" stroke="#252462" stroke-dasharray="10 10" rx="239.431" ry="239.431" transform="translate(304.931,304.931)"/>
                        <g id="dokku" data-bs-toggle="tooltip" data-bs-placement="bottom" title="Dokku" filter="url(#filter0_d_55_77)" transform="translate(304.73,298.321) translate(-304.73,-298.321)">
                            <ellipse fill="white" rx="59.747" ry="59.747" transform="translate(304.73,298.321)"/>
                            <g transform="translate(304.36,305.816) translate(-44.25,-31.4415)" style="animation: 15s linear infinite both a0_t;">
                                <path d="M338.405,285.191C344.738,289.161,346.219,288.742,347.679,287.996C348.52,287.566,348.85,286.539,348.424,285.698C346.462,281.818,338.212,268.119,319.536,268.119C303.859,268.119,294.438,281.343,291.568,286.077C291.007,287.003,291.445,288.216,292.476,288.554C294.136,289.1,295.951,289.216,299.833,286.863C312.531,279.804,338.405,285.191,338.405,285.191Z" fill="#F15B55" transform="translate(59.8559,12.1254) translate(-319.966,-278.5)"/>
                                <g mask="url(#mask0_55_77)" transform="translate(62.5507,11.9895) translate(-322.661,-278.365)">
                                    <path d="M303.791,270.624C309.494,278,293.595,281.854,305.805,290.354" stroke="#FF9580" stroke-width="1.5" stroke-miterlimit="10" transform="translate(303.433,280.489) translate(-303.433,-280.489)"/>
                                    <path d="M316.798,266.375C322.884,274.038,306.832,276.922,313.83,287.698" stroke="#FF9580" stroke-width="1.5" stroke-miterlimit="10" transform="translate(315.116,277.036) translate(-315.116,-277.036)"/>
                                    <path d="M332.317,267.132C336.729,275.025,318.548,276.732,324.557,286.332" stroke="#FF9580" stroke-width="1.5" stroke-miterlimit="10" transform="translate(328.171,276.732) translate(-328.171,-276.732)"/>
                                    <path d="M344.26,275.025C344.26,283.145,331.708,278.513,332.317,287.698" stroke="#FF9580" stroke-width="1.5" stroke-miterlimit="10" transform="translate(338.278,281.361) translate(-338.278,-281.361)"/>
                                </g>
                                <g opacity="0.399994" transform="translate(59.856,17.0375) translate(-319.966,-283.413)">
                                    <g opacity="0.399994" transform="translate(319.966,283.413) translate(-319.966,-283.413)">
                                        <path opacity="0.399994" d="M291.337,286.747C291.241,287.515,291.682,288.294,292.475,288.554C294.135,289.099,295.951,289.216,299.833,286.862C312.53,279.804,338.404,285.191,338.404,285.191C344.738,289.161,346.218,288.742,347.679,287.996C348.39,287.633,348.734,286.842,348.566,286.098C338.155,278.863,314.587,271.814,291.337,286.747Z" fill="black" transform="translate(319.966,283.413) translate(-319.966,-283.413)"/>
                                    </g>
                                </g>
                                <path d="M327.274,282.809L316.42,282.809C304.623,282.809,298.419,286.278,293.838,292.2L289.454,297.867L287.704,300.181C286.365,301.949,284.273,302.988,282.052,302.988C278.687,302.988,275.819,300.669,275.062,297.48C275.051,297.433,275.038,297.359,275.025,297.268C274.91,296.488,275.52,295.79,276.31,295.79L278.48,295.79C282.205,295.79,285.225,292.778,285.225,289.061L285.225,288.533C285.225,287.847,284.667,287.29,283.979,287.29L277.6,287.29C275.049,287.29,273.267,288.611,272.667,290.061C272.068,288.611,270.285,287.29,267.734,287.29L261.355,287.29C260.667,287.29,260.11,287.847,260.11,288.533L260.11,289.061C260.11,292.778,263.13,295.79,266.855,295.79L269.055,295.79C269.752,295.79,270.344,296.299,270.448,296.987L270.691,298.604C273.336,316.222,288.506,329.258,306.364,329.258L307.27,329.258L319.408,329.258C331.744,329.258,342.273,320.362,344.302,308.223L345.84,299.025C347.259,290.537,341.29,282.809,327.274,282.809Z" fill="#07CBCF" transform="translate(42.9669,39.6585) translate(-303.077,-306.034)"/>
                                <path d="M341.471,316.312C339.34,316.386,337.599,317.07,335.224,319.439C332.2,322.455,327.179,325.87,319.42,325.87L305.042,325.87C299.222,325.87,295.116,321.543,295.116,321.543C295.116,321.543,291.748,321.715,284.426,317.56C272.425,309.991,271.95,297.298,271.779,295.704C271.608,294.111,270.752,293.257,269.04,293.257L266.701,293.257C262.343,293.257,261.161,291.118,260.894,287.379C260.435,287.563,260.11,288.01,260.11,288.533L260.11,289.061C260.11,292.777,263.13,295.79,266.855,295.79L269.055,295.79C269.752,295.79,270.345,296.299,270.448,296.986L270.691,298.604C273.336,316.222,288.506,329.257,306.364,329.257L307.27,329.257L319.409,329.257C328.789,329.257,337.123,324.113,341.471,316.312Z" fill="#05B7BF" transform="translate(40.6805,41.943) translate(-300.79,-308.318)"/>
                                <path d="M275.025,297.268C274.91,296.488,275.52,295.79,276.31,295.79L278.48,295.79C282.205,295.79,285.225,292.777,285.225,289.062L285.225,288.533C285.225,288.009,284.9,287.562,284.44,287.379L284.44,287.38C284.173,291.118,282.991,293.257,278.633,293.257L276.838,293.257C274.441,293.257,274.755,295.951,275.025,297.268Z" fill="#05B7BF" transform="translate(19.9237,25.9485) translate(-280.034,-292.323)"/>
                                <path d="M284.426,317.561C287.126,320.179,285.719,321.241,281.231,321.241L274.333,321.241C273.243,321.241,272.697,322.556,273.468,323.324L274.322,324.177C276.974,326.822,280.571,328.309,284.321,328.309L284.958,328.309C292.413,328.309,297.929,320.824,297.929,320.824L284.426,317.561Z" fill="#07CBCF" transform="translate(25.408,56.56) translate(-285.518,-322.935)"/>
                                <path d="M295.116,321.544C292.998,323.557,289.449,326.154,285.223,326.154L284.634,326.154C281.163,326.154,277.835,324.778,275.381,322.33L274.59,321.542C274.497,321.449,274.426,321.347,274.373,321.241L274.333,321.241C273.243,321.241,272.697,322.556,273.468,323.324L274.322,324.177C276.974,326.822,280.571,328.308,284.321,328.308L284.958,328.308C289.803,328.308,293.828,325.148,296.053,322.935L296.353,322.631L295.116,321.544Z" fill="#05B7BF" transform="translate(24.62,58.3995) translate(-284.73,-324.774)"/>
                                <g mask="url(#mask1_55_77)" transform="translate(65.557,47.9695) translate(-325.667,-314.344)">
                                    <path d="M308.257,311.038C310.193,316.582,315.443,320.918,321.702,320.918C332.257,320.918,331.299,313.705,342.733,313.705L344.353,313.705" stroke="#00576C" stroke-width="1.46" stroke-miterlimit="10" stroke-linecap="round" transform="translate(326.305,315.978) translate(-326.305,-315.978)"/>
                                    <path d="M310.12,311.015L306.981,311.015" stroke="#00576C" stroke-width="1.46" stroke-miterlimit="10" stroke-linecap="round" transform="translate(308.55,311.015) translate(-308.55,-311.015)"/>
                                    <path d="M325.353,310.731C325.353,309.096,324.025,307.771,322.386,307.771C320.748,307.771,319.419,309.096,319.419,310.731" stroke="#00576C" stroke-width="1.46" stroke-miterlimit="10" stroke-linecap="round" transform="translate(322.386,309.251) translate(-322.386,-309.251)"/>
                                </g>
                                <path d="M337.449,287.774C340.785,289.982,342.043,291.442,345.095,291.77C342.94,286.592,337.079,282.809,327.274,282.809L316.421,282.809C305.082,282.809,298.911,286.015,294.38,291.523C297.244,291.523,300.381,289.166,303.063,287.698C306.182,285.991,310.367,284.359,319.42,284.359C328.473,284.359,333.265,285.004,337.449,287.774Z" fill="#05B7BF" transform="translate(59.6275,20.9145) translate(-319.737,-287.289)"/>
                            </g>
                        </g>
                        <g id="plugins" transform="translate(305,305) translate(-305,-305)" style="animation: 30s linear infinite both plugins_t;">
                            <a xlink:href="https://github.com/dokku/dokku-graphite-grafana" target="_blank">
                                <g id="grafana" data-bs-toggle="svg-tooltip" data-bs-placement="bottom" title="Grafana" filter="url(#filter1_d_55_77)" transform="translate(391.257,413.257) translate(-391.257,-413.257)" style="animation: 30s linear infinite both grafana_t;">
                                <ellipse fill="white" rx="51.2566" ry="51.2566" transform="translate(391.257,413.257)"/>
                                <path d="M425.847,408.645C425.717,407.207,425.467,405.782,425.097,404.385C424.678,402.808,424.058,401.081,423.163,399.281C421.738,396.481,419.851,393.936,417.578,391.749C418.634,387.609,416.297,384.026,416.297,384.026C412.268,383.779,409.705,385.26,408.754,385.945C408.593,385.881,408.44,385.809,408.279,385.746C407.594,385.467,406.884,385.212,406.159,384.989C405.434,384.766,404.692,384.559,403.935,384.376C403.177,384.201,402.404,384.05,401.622,383.93C401.485,383.906,401.348,383.89,401.211,383.875C399.454,378.317,394.401,376,394.401,376C388.776,379.527,387.704,384.464,387.704,384.464C387.704,384.464,387.68,384.575,387.648,384.758C387.334,384.846,387.027,384.934,386.713,385.029C386.278,385.156,385.859,385.316,385.424,385.467C384.996,385.634,384.569,385.793,384.142,385.977C383.296,386.335,382.45,386.741,381.628,387.195C380.83,387.641,380.048,388.126,379.283,388.652C379.17,388.604,379.089,388.564,379.089,388.564C371.296,385.626,364.374,389.161,364.374,389.161C363.745,397.354,367.485,402.514,368.226,403.445C368.041,403.955,367.871,404.465,367.71,404.982C367.038,407.128,366.576,409.333,366.332,411.567C359.136,415.078,357,422.284,357,422.284C363.012,429.115,370.015,429.537,370.015,429.537C370.023,429.529,370.031,429.529,370.031,429.521C370.926,431.09,371.957,432.587,373.11,433.98C373.593,434.561,374.109,435.127,374.633,435.668C372.441,441.855,374.939,447.014,374.939,447.014C381.628,447.261,386.028,444.124,386.947,443.399C387.616,443.622,388.285,443.821,388.97,443.997C391.025,444.522,393.128,444.825,395.231,444.92C395.755,444.944,396.279,444.952,396.811,444.952L397.069,444.952L397.238,444.944L397.568,444.936L397.899,444.92L397.907,444.928C401.058,449.371,406.602,450,406.602,450C410.543,445.892,410.769,441.823,410.769,440.939L410.769,440.756C410.769,440.692,410.761,440.637,410.761,440.565C411.591,439.992,412.381,439.379,413.122,438.718C414.701,437.308,416.08,435.7,417.224,433.972C417.329,433.813,417.433,433.646,417.538,433.479C422.003,433.733,425.146,430.748,425.146,430.748C424.404,426.153,421.753,423.916,421.205,423.486C421.205,423.486,421.181,423.47,421.149,423.446C421.132,423.434,421.115,423.421,421.1,423.406C421.068,423.391,421.036,423.367,421.004,423.343C421.028,423.064,421.052,422.793,421.068,422.515C421.1,422.021,421.116,421.527,421.116,421.034L421.116,420.261L421.1,419.951L421.076,419.537C421.07,419.404,421.059,419.271,421.044,419.139C421.036,419.011,421.02,418.884,421.004,418.757L420.955,418.374L420.899,417.992C420.52,415.497,419.646,413.099,418.328,410.938C417.296,409.25,416.007,407.753,414.564,406.495C413.114,405.229,411.494,404.218,409.794,403.461C408.093,402.705,406.304,402.219,404.523,401.996C403.637,401.885,402.742,401.837,401.864,401.845L401.533,401.853L401.34,401.853L401.203,401.861L400.881,401.885C400.76,401.893,400.631,401.901,400.518,401.917C400.067,401.957,399.615,402.02,399.18,402.108C397.415,402.434,395.747,403.063,394.272,403.931C392.839,404.777,391.559,405.854,390.485,407.116C389.471,408.315,388.66,409.667,388.083,411.121C387.415,412.821,387.084,414.632,387.108,416.456C387.108,416.543,387.108,416.631,387.116,416.718L387.124,417.005C387.14,417.172,387.148,417.347,387.164,417.515C387.237,418.231,387.366,418.916,387.559,419.585C388.282,422.055,389.852,424.2,392,425.652C392.975,426.313,394.014,426.782,395.046,427.077C396.077,427.38,397.101,427.507,398.068,427.507C398.189,427.507,398.31,427.507,398.431,427.499C398.495,427.499,398.56,427.491,398.624,427.491C398.689,427.491,398.753,427.483,398.817,427.483C398.922,427.475,399.019,427.459,399.124,427.451C399.148,427.451,399.18,427.443,399.212,427.443L399.309,427.427L399.494,427.403C399.623,427.388,399.728,427.364,399.849,427.34C399.962,427.316,400.075,427.3,400.187,427.268C400.413,427.22,400.623,427.157,400.832,427.085C401.251,426.95,401.646,426.782,402.017,426.599C402.388,426.408,402.726,426.201,403.04,425.986C403.129,425.923,403.218,425.859,403.306,425.787C403.645,425.524,403.701,425.039,403.427,424.712C403.313,424.575,403.154,424.481,402.977,424.448C402.8,424.414,402.617,424.443,402.46,424.529C402.379,424.569,402.299,424.617,402.218,424.657C401.936,424.792,401.646,424.911,401.332,425.015C401.018,425.11,400.695,425.19,400.357,425.254C400.187,425.278,400.018,425.301,399.841,425.317C399.752,425.325,399.664,425.333,399.583,425.333C399.494,425.333,399.406,425.341,399.325,425.341C399.245,425.341,399.156,425.341,399.075,425.333C398.971,425.325,398.866,425.325,398.761,425.317L398.721,425.317L398.648,425.309C398.6,425.301,398.552,425.301,398.511,425.294C398.415,425.286,398.326,425.27,398.229,425.262C397.472,425.158,396.706,424.943,395.973,424.609C395.21,424.268,394.506,423.811,393.885,423.255C393.234,422.674,392.684,421.991,392.258,421.233C391.822,420.461,391.516,419.609,391.371,418.709C391.299,418.263,391.266,417.793,391.282,417.339C391.29,417.212,391.29,417.093,391.299,416.965L391.299,416.893L391.307,416.798C391.315,416.734,391.315,416.679,391.323,416.615C391.347,416.368,391.387,416.121,391.427,415.874C391.791,413.845,392.799,411.982,394.304,410.556C395.08,409.825,395.97,409.223,396.94,408.772C397.431,408.549,397.939,408.366,398.463,408.231C398.987,408.095,399.527,408,400.067,407.952C400.341,407.928,400.615,407.92,400.889,407.92L401.074,407.92L401.3,407.928L401.437,407.936L401.517,407.936L401.743,407.952C402.331,408,402.919,408.079,403.5,408.215C404.66,408.47,405.788,408.892,406.844,409.465C408.947,410.619,410.745,412.419,411.841,414.592C412.397,415.675,412.783,416.838,412.977,418.04C413.025,418.343,413.057,418.645,413.082,418.948L413.098,419.179L413.106,419.41C413.114,419.489,413.114,419.561,413.114,419.64C413.114,419.72,413.122,419.8,413.114,419.855L413.114,420.054L413.106,420.277C413.098,420.429,413.09,420.668,413.082,420.819C413.057,421.153,413.025,421.48,412.985,421.814C412.945,422.141,412.888,422.467,412.832,422.793C412.767,423.12,412.695,423.438,412.614,423.757C412.453,424.394,412.244,425.031,411.994,425.644C411.502,426.878,410.841,428.048,410.052,429.131C408.447,431.306,406.305,433.038,403.83,434.163C402.597,434.713,401.292,435.119,399.962,435.334C399.293,435.445,398.616,435.509,397.939,435.533L397.81,435.541L396.916,435.541C396.553,435.533,396.19,435.517,395.828,435.485C394.377,435.382,392.951,435.127,391.564,434.729C390.178,434.331,388.833,433.797,387.559,433.128C385.013,431.783,382.74,429.943,380.959,427.722C380.066,426.621,379.289,425.434,378.638,424.179C377.993,422.929,377.486,421.615,377.107,420.277C376.736,418.932,376.502,417.562,376.414,416.177L376.398,415.914L376.39,415.85L376.39,415.683L376.382,415.452L376.382,415.158L376.374,414.839L376.374,414.624C376.374,414.457,376.382,414.29,376.382,414.115C376.406,413.43,376.462,412.729,376.559,412.029C376.74,410.615,377.031,409.218,377.429,407.849C377.824,406.487,378.316,405.165,378.904,403.915C380.073,401.415,381.604,399.21,383.449,397.442C384.359,396.561,385.355,395.771,386.423,395.085C386.947,394.743,387.495,394.424,388.059,394.138C388.333,393.986,388.623,393.859,388.905,393.724L389.34,393.533C389.485,393.469,389.63,393.405,389.775,393.349C390.356,393.103,390.96,392.904,391.564,392.713C391.718,392.665,391.871,392.625,392.024,392.577C392.177,392.529,392.33,392.498,392.483,392.45C392.789,392.362,393.104,392.291,393.41,392.219C393.563,392.179,393.724,392.147,393.877,392.115L394.345,392.02C394.506,391.988,394.659,391.964,394.82,391.932L395.054,391.892L395.288,391.861L395.763,391.789C395.94,391.757,396.118,391.749,396.295,391.717C396.44,391.701,396.682,391.669,396.827,391.654C396.94,391.646,397.053,391.63,397.165,391.622L397.391,391.598L397.504,391.59L397.633,391.582C397.81,391.574,397.987,391.558,398.173,391.55L398.439,391.534L398.511,391.534L398.624,391.526L399.083,391.502C399.688,391.486,400.292,391.486,400.897,391.502C402.097,391.55,403.274,391.677,404.418,391.892C406.707,392.314,408.859,393.039,410.809,393.994C412.759,394.934,414.508,396.096,416.023,397.354C416.12,397.434,416.208,397.514,416.305,397.593C416.394,397.673,416.491,397.753,416.579,397.832C416.765,397.991,416.942,398.159,417.119,398.318C417.296,398.477,417.466,398.644,417.635,398.811C417.804,398.979,417.973,399.146,418.126,399.313C418.771,399.99,419.368,400.667,419.899,401.351C420.979,402.721,421.842,404.106,422.527,405.412C422.567,405.492,422.615,405.571,422.656,405.659C422.696,405.739,422.736,405.818,422.776,405.906C422.857,406.065,422.938,406.224,423.01,406.383C423.083,406.543,423.163,406.702,423.228,406.853C423.3,407.012,423.365,407.164,423.429,407.315C423.687,407.928,423.921,408.509,424.106,409.059C424.42,409.943,424.654,410.747,424.831,411.447C424.904,411.726,425.17,411.909,425.46,411.885C425.758,411.861,425.992,411.615,426,411.32C425.952,410.524,425.936,409.648,425.847,408.645L425.847,408.645Z" fill="url(#Gradient-0)" transform="translate(391.5,413) translate(-391.5,-413)"/>
                                </g>
                            </a>
                            <a xlink:href="https://github.com/dokku/dokku-elasticsearch-plugin" target="_blank">
                                <g id="elasticsearch" data-bs-toggle="svg-tooltip" data-bs-placement="bottom" title="Elasticsearch" filter="url(#filter2_d_55_77)" transform="translate(304.257,166.257) translate(-304.257,-166.257)" style="animation: 30s linear infinite both elasticsearch_t;">
                                <ellipse fill="white" rx="51.2566" ry="51.2566" transform="translate(304.257,166.257)"/>
                                <path d="M320.094,155.975L302.198,155.975C302.284,156.403,302.455,156.831,302.541,157.174C303.14,159.229,303.483,161.369,303.654,163.596C303.739,164.452,303.739,165.394,303.739,166.25C303.739,167.106,303.739,168.048,303.654,168.904C303.483,171.131,303.14,173.271,302.541,175.326C302.455,175.754,302.284,176.183,302.198,176.525L320.094,176.525C325.745,176.525,330.283,171.901,330.283,166.25C330.283,160.599,325.745,155.975,320.094,155.975Z" fill="#00A9E5" transform="translate(316.24,166.25) translate(-316.24,-166.25)"/>
                                <path d="M303.654,168.904C303.739,168.048,303.739,167.106,303.739,166.25C303.739,165.394,303.739,164.452,303.654,163.596C303.482,161.369,303.14,159.229,302.541,157.174C302.455,156.746,302.284,156.318,302.198,155.975L274.541,155.975C273.514,159.229,273,162.654,273,166.25C273,169.846,273.514,173.271,274.541,176.525L302.198,176.525C302.284,176.097,302.455,175.669,302.541,175.326C303.14,173.271,303.482,171.131,303.654,168.904Z" fill="#353535" transform="translate(288.37,166.25) translate(-288.37,-166.25)"/>
                                <path d="M323.177,179.95L300.914,179.95C300.229,181.491,299.458,182.947,298.602,184.317C297.318,186.458,295.777,188.341,294.064,190.139C293.465,190.739,292.865,191.253,292.266,191.852C291.067,192.965,289.697,193.907,288.327,194.849C293.722,198.445,300.229,200.5,307.165,200.5C319.067,200.5,329.513,194.421,335.678,185.259C332.51,182.005,328.057,179.95,323.177,179.95Z" fill="#00BFB3" transform="translate(312.002,190.225) translate(-312.002,-190.225)"/>
                                <path d="M298.602,184.317C299.458,182.947,300.229,181.491,300.914,179.95L275.826,179.95C278.48,186.029,282.847,191.253,288.413,194.849C289.783,193.907,291.067,192.965,292.351,191.852C292.951,191.338,293.55,190.739,294.149,190.139C295.776,188.427,297.318,186.458,298.602,184.317Z" fill="#019B8F" transform="translate(288.37,187.399) translate(-288.37,-187.399)"/>
                                <path d="M294.064,142.361C293.465,141.761,292.865,141.247,292.266,140.648C291.067,139.535,289.697,138.593,288.327,137.651C282.847,141.247,278.48,146.471,275.74,152.55L300.828,152.55C300.143,151.009,299.373,149.553,298.516,148.183C297.318,146.042,295.776,144.073,294.064,142.361L294.064,142.361Z" fill="#F9B110" transform="translate(288.284,145.101) translate(-288.284,-145.101)"/>
                                <path d="M307.165,132C300.229,132,293.722,134.055,288.327,137.651C289.697,138.593,290.982,139.535,292.266,140.648C292.865,141.162,293.465,141.761,294.064,142.361C295.777,144.159,297.318,146.043,298.602,148.183C299.458,149.553,300.229,151.009,300.914,152.55L323.177,152.55C328.057,152.55,332.51,150.495,335.678,147.241C329.513,138.079,319.067,132,307.165,132L307.165,132Z" fill="#FED10A" transform="translate(312.002,142.275) translate(-312.002,-142.275)"/>
                                </g>
                            </a>
                            <a xlink:href="https://github.com/dokku/dokku-couchdb" target="_blank">
                                <g id="couchdb" data-bs-toggle="svg-tooltip" data-bs-placement="bottom" title="Apache CouchDB" filter="url(#filter3_d_55_77)" transform="translate(172.257,264.257) translate(-172.257,-264.257)" style="animation: 30s linear infinite both couchdb_t;">
                                <ellipse fill="white" rx="51.2566" ry="51.2566" transform="translate(172.257,264.257)"/>
                                <path d="M156.262,277.826C154.132,277.826,153.133,279.282,153.133,281.521C153.133,283.683,154.132,285.181,156.262,285.181C158.385,285.181,159.384,283.683,159.384,281.521C159.384,279.282,158.385,277.826,156.262,277.826ZM156.262,284.21C154.883,284.21,154.422,283.101,154.422,281.507C154.422,279.781,154.883,278.811,156.262,278.811C157.62,278.811,158.102,279.781,158.102,281.507C158.102,283.101,157.64,284.21,156.262,284.21" fill="#444444" transform="translate(156.258,281.503) translate(-156.258,-281.503)"/>
                                <path d="M166.993,277.91L165.718,277.91L165.718,283.552C165.56,283.676,165.373,283.787,165.167,283.884C164.815,284.05,164.326,284.21,163.747,284.21C162.727,284.21,162.41,283.579,162.41,281.971L162.41,277.91L161.142,277.91L161.142,282.02C161.142,284.189,161.852,285.18,163.451,285.18C164.229,285.18,164.835,284.949,165.256,284.709C165.503,284.568,165.718,284.411,165.897,284.238L166.07,285.132L166.993,285.056L166.993,277.91L166.993,277.91Z" fill="#444444" transform="translate(164.067,281.545) translate(-164.067,-281.545)"/>
                                <path d="M168.806,281.548C168.806,284.265,170.336,285.2,171.852,285.18C172.438,285.172,172.94,285.094,173.292,284.993C173.498,284.935,173.685,284.875,173.851,284.799L173.961,283.877C173.782,283.94,173.589,283.994,173.375,284.044C173.017,284.126,172.527,284.202,172.004,284.21C170.77,284.23,170.112,283.392,170.108,281.528C170.105,279.594,170.77,278.803,172.004,278.803C172.527,278.803,173.01,278.894,173.368,278.977C173.582,279.026,173.775,279.088,173.954,279.15L173.851,278.214C173.685,278.138,173.498,278.08,173.285,278.02C172.926,277.92,172.424,277.826,171.817,277.826C170.329,277.826,168.806,278.685,168.806,281.548" fill="#444444" transform="translate(171.384,281.503) translate(-171.384,-281.503)"/>
                                <path d="M175.608,285.181L176.884,285.181L176.884,279.67C177.214,279.559,178.083,278.928,178.937,278.928C179.764,278.928,180.212,279.4,180.212,281.285L180.212,285.181L181.488,285.181L181.488,281.188C181.488,278.859,180.867,277.951,179.261,277.951C178.331,277.951,177.635,278.18,176.883,278.769L176.883,275.22L175.608,275.345L175.608,285.181Z" fill="#444444" transform="translate(178.548,280.2) translate(-178.548,-280.2)"/>
                                <path d="M189.786,276.031C188.92,275.362,187.808,275.22,186.636,275.22L183.796,275.22L183.796,285.181L186.946,285.181C190.392,285.181,191.213,283.129,191.213,279.996C191.213,277.826,190.643,276.693,189.786,276.031L189.786,276.031ZM186.512,284.182L185.12,284.182L185.12,276.225L186.994,276.225C189.276,276.225,189.92,277.473,189.917,280.051C189.913,283.247,189.2,284.182,186.512,284.182" fill="#444444" transform="translate(187.504,280.2) translate(-187.504,-280.2)"/>
                                <path d="M198.883,280.155C198.559,279.969,198.187,279.864,197.767,279.83C198.291,279.774,199.531,279.296,199.531,277.834C199.531,275.948,198.601,275.22,196.037,275.22L193.314,275.22L193.314,285.181L196.561,285.181C198.856,285.181,200,284.293,200,282.304C200,281.063,199.441,280.475,198.883,280.155L198.883,280.155ZM194.562,276.225L195.864,276.225C197.595,276.225,198.294,276.516,198.291,277.778C198.287,278.866,197.746,279.462,196.168,279.462L194.562,279.462L194.562,276.225L194.562,276.225ZM196.23,284.182L194.562,284.182L194.562,280.343L196.209,280.343C197.974,280.343,198.773,280.759,198.773,282.29C198.773,283.891,197.912,284.182,196.23,284.182" fill="#444444" transform="translate(196.657,280.2) translate(-196.657,-280.2)"/>
                                <path d="M148.949,285.181C149.756,285.181,150.438,285.07,150.927,284.952C151.21,284.883,151.465,284.806,151.692,284.716L151.81,283.635C151.568,283.725,151.305,283.804,151.024,283.884C150.526,284.026,149.866,284.13,149.101,284.134C147.267,284.144,146.375,282.949,146.365,279.962C146.354,276.884,147.453,275.922,149.232,275.907C149.942,275.901,150.584,276.013,151.051,276.121C151.328,276.186,151.582,276.267,151.81,276.35L151.699,275.276C151.479,275.2,151.231,275.137,150.955,275.075C150.486,274.97,149.831,274.867,149.087,274.867C146.737,274.867,144.995,276.128,145,279.975C145.002,281.965,145.441,283.295,146.151,284.099C146.861,284.903,147.839,285.181,148.949,285.181" fill="#444444" transform="translate(148.405,280.024) translate(-148.405,-280.024)"/>
                                <path d="M185.521,287.746C185.125,287.746,184.741,287.927,184.439,288.243L184.302,287.746L183.796,287.785L183.796,291.858L184.522,291.858L184.522,288.708C184.612,288.641,184.71,288.578,184.816,288.526C185,288.436,185.255,288.341,185.553,288.341C185.678,288.341,185.753,288.357,185.796,288.369L185.851,288.397L185.937,287.833C185.898,287.817,185.855,287.801,185.807,287.789C185.729,287.769,185.627,287.746,185.521,287.746" fill="#777777" transform="translate(184.867,289.802) translate(-184.867,-289.802)"/>
                                <path d="M189.72,289.149C189.703,288.428,189.215,287.74,188.227,287.746C187.231,287.752,186.474,288.38,186.474,289.882C186.474,291.243,187.113,291.929,188.379,291.929C188.697,291.929,188.968,291.882,189.167,291.834C189.281,291.807,189.387,291.775,189.481,291.74L189.556,291.211C189.45,291.243,189.336,291.269,189.214,291.294C189.006,291.336,188.728,291.373,188.43,291.377C187.705,291.385,187.223,291.038,187.223,290.044L187.223,289.902L189.658,289.902C189.673,289.851,189.683,289.725,189.697,289.587C189.711,289.445,189.723,289.26,189.72,289.149L189.72,289.149ZM189.093,289.362C189.09,289.386,189.089,289.418,189.089,289.461L187.235,289.461C187.266,288.988,187.395,288.712,187.579,288.534C187.764,288.357,187.995,288.286,188.242,288.286C188.724,288.286,189.078,288.57,189.097,289.24C189.098,289.276,189.098,289.319,189.093,289.362Z" fill="#777777" transform="translate(188.097,289.837) translate(-188.097,-289.837)"/>
                                <path d="M190.72,286.334L190.72,291.929L191.441,291.929L191.441,286.263L190.72,286.334Z" fill="#777777" transform="translate(191.081,289.096) translate(-191.081,-289.096)"/>
                                <path d="M195.699,291.432C195.632,291.404,195.613,291.306,195.613,291.117L195.613,289.52C195.613,288.243,195.311,287.777,194.04,287.777C193.649,287.777,193.339,287.841,193.119,287.904C192.99,287.94,192.876,287.982,192.778,288.026L192.7,288.574C192.825,288.527,192.958,288.487,193.104,288.452C193.351,288.392,193.66,288.333,193.986,288.333C194.656,288.333,194.892,288.464,194.892,289.303L194.892,289.749L194.676,289.717C194.539,289.697,194.362,289.69,194.178,289.69C193.268,289.69,192.382,289.902,192.382,290.845C192.382,291.559,192.865,292.007,193.578,292C194.1,291.995,194.436,291.873,194.652,291.736C194.777,291.656,194.876,291.566,194.946,291.468C194.946,291.531,194.99,291.701,195.084,291.807C195.178,291.913,195.323,292,195.539,292C195.664,292,195.774,291.987,195.852,291.965L195.977,291.929L196.029,291.448C195.919,291.448,195.774,291.463,195.699,291.432L195.699,291.432ZM194.891,291.125C194.801,291.192,194.699,291.246,194.586,291.298C194.393,291.387,194.119,291.468,193.79,291.468C193.315,291.468,193.045,291.278,193.045,290.872C193.045,290.182,193.833,290.129,194.296,290.143L194.699,290.155L194.892,290.167L194.892,291.125L194.891,291.125Z" fill="#777777" transform="translate(194.206,289.889) translate(-194.206,-289.889)"/>
                                <path d="M199.188,291.929L200,291.929L198.651,289.906L200,287.864L199.232,287.864L198.252,289.496L197.263,287.864L196.503,287.864L197.844,289.906L196.503,291.929L197.306,291.929L198.252,290.344L199.188,291.929Z" fill="#777777" transform="translate(198.251,289.897) translate(-198.251,-289.897)"/>
                                <path d="M189.687,260.199C189.687,262.491,188.487,263.614,186.25,263.654L186.25,263.656L158.75,263.656L158.75,263.654C156.513,263.614,155.312,262.491,155.312,260.199C155.312,257.907,156.513,256.784,158.75,256.744L158.75,256.742L186.25,256.742L186.25,256.744C188.487,256.784,189.687,257.907,189.687,260.199L189.687,260.199ZM186.25,265.386L186.25,265.384L158.75,265.384L158.75,265.386C156.513,265.426,155.312,266.549,155.312,268.841C155.312,271.134,156.513,272.257,158.75,272.297L158.75,272.298L186.25,272.298L186.25,272.297C188.486,272.257,189.687,271.134,189.687,268.841C189.687,266.549,188.487,265.426,186.25,265.386ZM194.844,246.375L194.844,246.373C192.607,246.413,191.406,247.536,191.406,249.828L191.406,268.841C191.406,271.134,192.607,272.257,194.844,272.297L194.844,272.293C198.199,272.174,200,268.804,200,261.927L200,253.285C200,248.701,198.199,246.454,194.844,246.375L194.844,246.375ZM150.156,246.373L150.156,246.375C146.801,246.454,145,248.701,145,253.285L145,261.927C145,268.804,146.801,272.174,150.156,272.293L150.156,272.297C152.393,272.257,153.594,271.134,153.594,268.842L153.594,249.828C153.594,247.536,152.393,246.413,150.156,246.373L150.156,246.373ZM194.844,244.643C194.844,238.912,191.841,236.104,186.25,236.005L186.25,236L158.75,236L158.75,236.005C153.158,236.104,150.156,238.912,150.156,244.643L150.156,244.645C153.511,244.705,155.312,246.39,155.312,249.828C155.312,253.266,157.114,254.951,160.469,255.011L160.469,255.014L184.531,255.014L184.531,255.011C187.886,254.951,189.687,253.266,189.687,249.828C189.687,246.39,191.489,244.705,194.844,244.645L194.844,244.643Z" fill="#E42528" transform="translate(172.5,254.149) translate(-172.5,-254.149)"/>
                                </g>
                            </a>
                            <a xlink:href="https://github.com/dokku/dokku-letsencrypt" target="_blank">
                                <g id="letsencrypt" data-bs-toggle="svg-tooltip" data-bs-placement="bottom" title="Let's Encrypt" filter="url(#filter4_d_55_77)" transform="translate(225.257,418.257) translate(-225.257,-418.257)" style="animation: 30s linear infinite both letsencrypt_t;">
                                <ellipse fill="white" rx="51.2566" ry="51.2566" transform="translate(225.257,418.257)"/>
                                <path d="M194,421.271L194,409.133L196.949,409.133L196.949,418.716L201.646,418.716L201.646,421.27L194,421.27L194,421.271ZM211.362,417.105L211.362,417.448C211.362,417.562,211.356,417.67,211.345,417.774L205.156,417.774C205.179,418.014,205.251,418.231,205.371,418.425C205.491,418.62,205.645,418.788,205.834,418.931C206.022,419.074,206.234,419.185,206.468,419.265C206.702,419.345,206.945,419.385,207.197,419.385C207.642,419.385,208.02,419.302,208.328,419.137C208.637,418.971,208.888,418.757,209.082,418.494L211.037,419.728C210.637,420.311,210.108,420.759,209.451,421.074C208.794,421.387,208.031,421.545,207.163,421.545C206.522,421.545,205.917,421.445,205.345,421.245C204.774,421.045,204.274,420.754,203.845,420.371C203.417,419.988,203.08,419.517,202.834,418.957C202.588,418.397,202.466,417.757,202.466,417.036C202.466,416.34,202.585,415.708,202.825,415.142C203.065,414.577,203.391,414.097,203.803,413.702C204.214,413.308,204.699,413.002,205.26,412.785C205.82,412.568,206.426,412.459,207.077,412.459C207.705,412.459,208.282,412.565,208.808,412.776C209.334,412.988,209.785,413.293,210.163,413.693C210.54,414.093,210.833,414.579,211.045,415.151C211.256,415.722,211.362,416.374,211.362,417.105ZM208.773,416.025C208.773,415.579,208.633,415.196,208.353,414.876C208.073,414.556,207.653,414.396,207.093,414.396C206.819,414.396,206.568,414.439,206.339,414.525C206.11,414.611,205.911,414.728,205.739,414.876C205.568,415.025,205.43,415.199,205.328,415.399C205.225,415.599,205.168,415.808,205.156,416.025L208.773,416.025ZM215.853,414.825L215.853,418.095C215.853,418.496,215.93,418.797,216.085,418.998C216.238,419.199,216.515,419.299,216.916,419.299C217.053,419.299,217.198,419.288,217.353,419.265C217.507,419.242,217.635,419.208,217.739,419.162L217.773,421.219C217.579,421.287,217.333,421.347,217.036,421.399C216.738,421.45,216.442,421.476,216.144,421.476C215.573,421.476,215.093,421.404,214.704,421.261C214.315,421.118,214.004,420.912,213.77,420.642C213.536,420.373,213.367,420.052,213.264,419.68C213.161,419.307,213.11,418.892,213.11,418.434L213.11,414.825L211.739,414.825L211.739,412.734L213.093,412.734L213.093,410.488L215.853,410.488L215.853,412.734L217.858,412.734L217.858,414.825L215.853,414.825ZM226.961,415.253C226.732,415.036,226.464,414.854,226.156,414.705C225.847,414.556,225.521,414.482,225.179,414.482C224.915,414.482,224.673,414.534,224.45,414.636C224.227,414.739,224.116,414.917,224.116,415.167C224.116,415.407,224.238,415.579,224.484,415.682C224.73,415.785,225.127,415.899,225.676,416.025C225.996,416.093,226.319,416.191,226.644,416.316C226.97,416.442,227.264,416.608,227.527,416.813C227.79,417.019,228.001,417.27,228.162,417.568C228.321,417.865,228.402,418.219,228.402,418.63C228.402,419.168,228.293,419.622,228.076,419.993C227.859,420.364,227.576,420.664,227.227,420.893C226.879,421.122,226.487,421.287,226.053,421.39C225.619,421.493,225.184,421.544,224.75,421.544C224.053,421.544,223.37,421.433,222.701,421.21C222.033,420.987,221.476,420.658,221.03,420.224L222.607,418.561C222.858,418.836,223.167,419.064,223.533,419.247C223.899,419.43,224.287,419.521,224.699,419.521C224.928,419.521,225.153,419.467,225.376,419.358C225.599,419.25,225.71,419.058,225.71,418.784C225.71,418.521,225.574,418.327,225.299,418.201C225.025,418.075,224.597,417.944,224.013,417.806C223.716,417.738,223.419,417.647,223.122,417.532C222.824,417.418,222.559,417.264,222.325,417.07C222.091,416.876,221.899,416.636,221.751,416.35C221.602,416.064,221.528,415.721,221.528,415.321C221.528,414.807,221.636,414.37,221.854,414.01C222.071,413.649,222.351,413.356,222.694,413.127C223.037,412.898,223.417,412.73,223.834,412.621C224.251,412.512,224.665,412.458,225.077,412.458C225.716,412.458,226.342,412.558,226.954,412.758C227.565,412.958,228.082,413.258,228.505,413.658L226.961,415.253ZM220.429,408.901C219.585,408.901,218.925,409.509,218.925,410.285C218.925,411.103,219.481,411.652,220.309,411.652C220.38,411.652,220.447,411.645,220.51,411.633C220.377,412.238,219.794,412.672,219.243,412.759L219.131,412.777L219.131,414.082L219.276,414.068C219.945,414.004,220.605,413.7,221.089,413.234C221.72,412.626,222.053,411.749,222.053,410.696C222.053,409.656,221.37,408.901,220.429,408.901Z" fill="#2C3C69" transform="translate(211.252,415.223) translate(-211.252,-415.223)"/>
                                <path d="M194,423.748L194,435.885L202.468,435.885L202.468,433.382L196.828,433.382L196.828,430.862L201.868,430.862L201.868,428.514L196.828,428.514L196.828,426.216L202.16,426.216L202.16,423.748L194,423.748Z" fill="#2C3C69" transform="translate(198.234,429.817) translate(-198.234,-429.817)"/>
                                <path d="M209.886,431.222L209.886,435.885L212.715,435.885L212.715,430.605C212.715,430.182,212.661,429.759,212.552,429.336C212.444,428.914,212.267,428.539,212.021,428.214C211.775,427.888,211.453,427.622,211.052,427.417C210.652,427.211,210.166,427.108,209.595,427.108C209.298,427.108,209.018,427.149,208.755,427.228C208.492,427.308,208.249,427.411,208.026,427.537C207.804,427.663,207.609,427.814,207.444,427.991C207.277,428.168,207.144,428.348,207.04,428.531L207.006,428.531L207.006,427.348L204.28,427.348L204.28,435.885L207.109,435.885L207.109,431.257C207.109,431.017,207.14,430.785,207.203,430.562C207.266,430.34,207.36,430.142,207.486,429.971C207.611,429.8,207.769,429.665,207.957,429.568C208.146,429.471,208.366,429.422,208.617,429.422C208.868,429.422,209.077,429.471,209.243,429.568C209.409,429.665,209.537,429.797,209.628,429.962C209.72,430.128,209.786,430.319,209.826,430.537C209.865,430.754,209.886,430.982,209.886,431.222Z" fill="#2C3C69" transform="translate(208.498,431.496) translate(-208.498,-431.496)"/>
                                <path d="M219.297,429.611C219.571,429.737,219.788,429.902,219.948,430.108L221.576,428.223C221.405,428.051,221.202,427.894,220.967,427.751C220.733,427.608,220.476,427.488,220.196,427.391C219.916,427.294,219.624,427.217,219.322,427.16C219.019,427.102,218.713,427.074,218.405,427.074C217.742,427.074,217.118,427.179,216.533,427.391C215.949,427.602,215.441,427.905,215.01,428.299C214.579,428.694,214.24,429.171,213.993,429.731C213.745,430.291,213.622,430.92,213.622,431.617C213.622,432.325,213.745,432.96,213.993,433.52C214.24,434.08,214.579,434.556,215.01,434.951C215.441,435.345,215.949,435.645,216.533,435.851C217.118,436.056,217.747,436.159,218.422,436.159C219.05,436.159,219.645,436.062,220.205,435.868C220.764,435.674,221.222,435.405,221.576,435.062L220.016,433.159C219.845,433.365,219.619,433.522,219.339,433.631C219.059,433.74,218.776,433.794,218.491,433.794C218.182,433.794,217.905,433.737,217.659,433.622C217.413,433.508,217.202,433.351,217.025,433.151C216.847,432.951,216.713,432.72,216.622,432.456C216.531,432.194,216.485,431.914,216.485,431.617C216.485,431.319,216.534,431.04,216.631,430.777C216.728,430.514,216.862,430.282,217.034,430.082C217.205,429.883,217.411,429.722,217.651,429.602C217.891,429.482,218.159,429.422,218.457,429.422C218.742,429.422,219.022,429.485,219.297,429.611Z" fill="#2C3C69" transform="translate(217.599,431.617) translate(-217.599,-431.617)"/>
                                <path d="M227.818,429.594C227.943,429.606,228.066,429.629,228.187,429.662L228.308,427.176C228.239,427.154,228.15,427.136,228.042,427.125C227.933,427.114,227.821,427.108,227.707,427.108C227.182,427.108,226.719,427.246,226.319,427.522C225.918,427.798,225.61,428.155,225.393,428.592L225.359,428.592L225.359,427.358L222.65,427.358L222.65,435.885L225.461,435.885L225.461,431.508C225.461,431.337,225.496,431.138,225.564,430.91C225.633,430.682,225.744,430.471,225.899,430.277C226.053,430.083,226.259,429.918,226.516,429.781C226.773,429.645,227.09,429.576,227.467,429.576C227.581,429.576,227.699,429.582,227.818,429.594Z" fill="#2C3C69" transform="translate(225.479,431.496) translate(-225.479,-431.496)"/>
                                <path d="M234.217,438.362C234.429,438.014,234.62,437.616,234.792,437.171L238.615,427.348L235.632,427.348L233.935,432.834L233.883,432.834L231.98,427.348L228.861,427.348L232.426,435.748L232.152,436.451C232.015,436.816,231.849,437.099,231.655,437.299C231.461,437.499,231.147,437.599,230.712,437.599C230.575,437.599,230.423,437.585,230.258,437.556C230.092,437.528,229.94,437.49,229.804,437.445L229.495,439.811C229.7,439.867,229.943,439.913,230.224,439.947C230.503,439.982,230.774,439.999,231.038,439.999C231.574,439.999,232.04,439.936,232.435,439.811C232.829,439.685,233.172,439.5,233.463,439.254C233.755,439.008,234.006,438.71,234.217,438.362Z" fill="#2C3C69" transform="translate(233.738,433.673) translate(-233.738,-433.673)"/>
                                <path d="M253.34,432.709L253.34,429.439L255.345,429.439L255.345,427.348L253.34,427.348L253.34,425.102L250.58,425.102L250.58,427.348L249.226,427.348L249.226,429.439L250.597,429.439L250.597,433.048C250.597,433.506,250.648,433.922,250.751,434.294C250.854,434.667,251.023,434.987,251.257,435.256C251.491,435.526,251.802,435.732,252.191,435.875C252.58,436.018,253.06,436.09,253.631,436.09C253.929,436.09,254.225,436.065,254.523,436.013C254.82,435.962,255.066,435.902,255.26,435.833L255.226,433.776C255.122,433.822,254.994,433.856,254.84,433.879C254.685,433.903,254.54,433.913,254.403,433.913C254.002,433.913,253.725,433.814,253.572,433.613C253.417,433.411,253.34,433.111,253.34,432.709Z" fill="#2C3C69" transform="translate(252.286,430.596) translate(-252.286,-430.596)"/>
                                <path fill-rule="evenodd" clip-rule="evenodd" d="M248.848,431.582C248.848,432.177,248.757,432.748,248.574,433.297C248.391,433.845,248.125,434.328,247.777,434.745C247.429,435.162,247.003,435.497,246.5,435.748C245.997,435.999,245.426,436.125,244.785,436.125C244.26,436.125,243.763,436.02,243.294,435.809C242.825,435.597,242.46,435.308,242.197,434.943L242.163,434.943L242.163,440L239.351,440L239.351,427.348L242.026,427.348L242.026,428.394L242.077,428.394C242.34,428.051,242.703,427.751,243.166,427.494C243.628,427.237,244.174,427.108,244.803,427.108C245.42,427.108,245.979,427.228,246.482,427.468C246.985,427.708,247.411,428.034,247.76,428.445C248.109,428.856,248.377,429.334,248.565,429.877C248.754,430.419,248.848,430.988,248.848,431.582ZM245.994,430.777C246.08,431.04,246.123,431.308,246.123,431.582C246.123,431.857,246.08,432.128,245.994,432.396C245.909,432.664,245.783,432.902,245.617,433.107C245.451,433.313,245.243,433.479,244.991,433.605C244.74,433.73,244.448,433.793,244.117,433.793C243.797,433.793,243.511,433.73,243.26,433.605C243.008,433.479,242.794,433.313,242.617,433.107C242.439,432.902,242.303,432.668,242.206,432.405C242.108,432.142,242.06,431.873,242.06,431.599C242.06,431.325,242.108,431.056,242.206,430.793C242.303,430.531,242.439,430.296,242.617,430.091C242.794,429.885,243.008,429.719,243.26,429.594C243.511,429.468,243.797,429.405,244.117,429.405C244.449,429.405,244.74,429.468,244.991,429.594C245.242,429.72,245.451,429.882,245.617,430.082C245.783,430.282,245.909,430.514,245.994,430.777Z" fill="#2C3C69" transform="translate(244.1,433.554) translate(-244.1,-433.554)"/>
                                <path d="M249.292,410.898L246.185,410.898L246.185,409.302C246.185,408.028,245.148,406.992,243.874,406.992C242.6,406.992,241.563,408.029,241.563,409.302L241.563,410.898L238.456,410.898L238.456,409.302C238.456,406.315,240.886,403.884,243.874,403.884C246.862,403.884,249.292,406.315,249.292,409.302L249.292,410.898L249.292,410.898Z" fill="#F9A11D" transform="translate(243.874,407.391) translate(-243.874,-407.391)"/>
                                <path d="M250.545,410.898L237.203,410.898C236.633,410.898,236.167,411.364,236.167,411.933L236.167,421.803C236.167,422.373,236.633,422.839,237.203,422.839L250.545,422.839C251.115,422.839,251.581,422.373,251.581,421.803L251.581,411.933C251.581,411.364,251.115,410.898,250.545,410.898ZM244.55,417.378L244.55,418.716C244.55,419.089,244.247,419.391,243.874,419.391C243.501,419.391,243.198,419.088,243.198,418.716L243.198,417.378C242.782,417.142,242.501,416.697,242.501,416.184C242.501,415.426,243.116,414.812,243.874,414.812C244.632,414.812,245.247,415.426,245.247,416.184C245.247,416.696,244.966,417.142,244.55,417.378L244.55,417.378Z" fill="#2C3C69" transform="translate(243.874,416.868) translate(-243.874,-416.868)"/>
                                <path d="M235.85,409.426L232.631,409.426C232.109,409.426,231.686,409.003,231.686,408.481C231.686,407.959,232.109,407.535,232.631,407.535L235.85,407.535C236.372,407.535,236.796,407.959,236.796,408.481C236.796,409.003,236.372,409.426,235.85,409.426L235.85,409.426ZM238.118,404.362C237.907,404.362,237.694,404.291,237.518,404.146L234.972,402.052C234.568,401.721,234.51,401.125,234.842,400.722C235.174,400.318,235.769,400.26,236.173,400.592L238.719,402.686C239.122,403.017,239.181,403.613,238.849,404.016C238.662,404.244,238.391,404.362,238.118,404.362L238.118,404.362ZM243.874,402.136C243.352,402.136,242.929,401.712,242.929,401.19L242.929,397.945C242.929,397.423,243.352,397,243.874,397C244.396,397,244.819,397.423,244.819,397.945L244.819,401.19C244.819,401.712,244.396,402.136,243.874,402.136L243.874,402.136ZM249.63,404.362C249.356,404.362,249.086,404.244,248.899,404.016C248.567,403.613,248.625,403.017,249.028,402.686L251.575,400.592C251.979,400.26,252.574,400.318,252.906,400.722C253.237,401.125,253.179,401.721,252.776,402.052L250.229,404.146C250.054,404.291,249.841,404.362,249.63,404.362ZM255.117,409.426L251.867,409.426C251.345,409.426,250.922,409.003,250.922,408.481C250.922,407.959,251.345,407.535,251.867,407.535L255.117,407.535C255.639,407.535,256.063,407.959,256.063,408.481C256.063,409.003,255.639,409.426,255.117,409.426Z" fill="#F9A11D" transform="translate(243.875,403.213) translate(-243.875,-403.213)"/>
                                </g>
                            </a>
                            <a xlink:href="https://github.com/dokku/dokku-redis-plugin" target="_blank">
                                <g id="redis" data-bs-toggle="svg-tooltip" data-bs-placement="bottom" title="Redis" filter="url(#filter5_d_55_77)" transform="translate(437.257,265.257) translate(-437.257,-265.257)" style="animation: 30s linear infinite both redis_t;">
                                <ellipse fill="white" rx="51.2566" ry="51.2566" transform="translate(437.257,265.257)"/>
                                <path d="M465.83,279.56C462.562,281.267,445.636,288.243,442.032,290.126C438.428,292.009,436.426,291.991,433.58,290.627C430.733,289.263,412.72,281.97,409.475,280.415C407.854,279.638,407.001,278.983,407.001,278.363L407.001,272.16C407.001,272.16,430.451,267.043,434.237,265.682C438.023,264.32,439.336,264.271,442.558,265.454C445.78,266.637,465.044,270.121,468.228,271.29L468.227,277.405C468.227,278.019,467.493,278.691,465.83,279.56L465.83,279.56Z" fill="#A41E11" transform="translate(437.614,278.106) translate(-437.614,-278.106)"/>
                                <path d="M465.829,273.355C462.562,275.061,445.635,282.038,442.032,283.921C438.428,285.804,436.426,285.786,433.58,284.422C430.733,283.058,412.72,275.764,409.475,274.21C406.231,272.656,406.162,271.586,409.35,270.335C412.537,269.083,430.451,262.039,434.238,260.677C438.023,259.316,439.337,259.267,442.558,260.45C445.78,261.633,462.606,268.346,465.79,269.514C468.974,270.684,469.097,271.648,465.829,273.355L465.829,273.355Z" fill="#D82C20" transform="translate(437.615,272.501) translate(-437.615,-272.501)"/>
                                <path d="M465.83,269.444C462.562,271.151,445.636,278.127,442.032,280.011C438.428,281.894,436.426,281.875,433.58,280.511C430.733,279.148,412.72,271.854,409.475,270.3C407.854,269.522,407.001,268.868,407.001,268.248L407.001,262.044C407.001,262.044,430.451,256.927,434.237,255.566C438.023,254.205,439.336,254.155,442.558,255.338C445.78,256.521,465.044,260.004,468.228,261.174L468.227,267.29C468.227,267.903,467.493,268.575,465.83,269.444L465.83,269.444Z" fill="#A41E11" transform="translate(437.614,267.99) translate(-437.614,-267.99)"/>
                                <path d="M465.829,263.239C462.562,264.946,445.635,271.922,442.032,273.805C438.428,275.688,436.426,275.67,433.58,274.306C430.733,272.942,412.72,265.648,409.475,264.094C406.231,262.54,406.162,261.47,409.35,260.219C412.537,258.968,430.451,251.923,434.238,250.562C438.023,249.2,439.337,249.151,442.558,250.334C445.78,251.517,462.606,258.229,465.79,259.399C468.974,260.568,469.097,261.532,465.829,263.239L465.829,263.239Z" fill="#D82C20" transform="translate(437.615,262.385) translate(-437.615,-262.385)"/>
                                <path d="M465.83,258.953C462.562,260.66,445.636,267.636,442.032,269.52C438.428,271.403,436.426,271.384,433.58,270.02C430.733,268.657,412.72,261.363,409.475,259.809C407.854,259.032,407.001,258.376,407.001,257.757L407.001,251.553C407.001,251.553,430.451,246.437,434.237,245.075C438.023,243.714,439.336,243.665,442.558,244.848C445.78,246.031,465.044,249.514,468.228,250.683L468.227,256.799C468.227,257.411,467.493,258.084,465.83,258.953L465.83,258.953Z" fill="#A41E11" transform="translate(437.614,257.5) translate(-437.614,-257.5)"/>
                                <path d="M465.829,252.748C462.562,254.455,445.635,261.431,442.032,263.314C438.428,265.197,436.426,265.179,433.58,263.815C430.733,262.451,412.72,255.158,409.475,253.604C406.231,252.049,406.162,250.979,409.35,249.728C412.537,248.477,430.451,241.432,434.238,240.071C438.023,238.709,439.337,238.66,442.558,239.843C445.78,241.026,462.606,247.739,465.79,248.908C468.974,250.077,469.097,251.041,465.829,252.748Z" fill="#D82C20" transform="translate(437.615,251.894) translate(-437.615,-251.894)"/>
                                <path d="M439.145,250.19L437.226,246.994L431.1,246.442L435.671,244.789L434.3,242.253L438.58,243.931L442.614,242.607L441.524,245.229L445.638,246.773L440.332,247.325L439.145,250.19ZM443.115,254.371L438.828,260.67L428.926,256.554L443.115,254.371Z" fill="white" transform="translate(437.282,251.462) translate(-437.282,-251.462)"/>
                                <path d="M425.1,254.258C429.288,254.258,432.683,252.939,432.683,251.312C432.683,249.685,429.288,248.366,425.1,248.366C420.912,248.366,417.517,249.685,417.517,251.312C417.517,252.939,420.912,254.258,425.1,254.258Z" fill="white" transform="translate(425.1,251.312) translate(-425.1,-251.312)"/>
                                <path d="M451.914,254.205L451.907,247.556L460.304,250.883L451.914,254.205Z" fill="#7A0C00" transform="translate(456.106,250.88) translate(-456.106,-250.88)"/>
                                <path d="M451.915,254.205L451.004,254.562L442.618,251.24L451.907,247.556L451.915,254.205Z" fill="#AD2115" transform="translate(447.266,251.059) translate(-447.266,-251.059)"/>
                                </g>
                            </a>
                            <a xlink:href="https://github.com/dokku/dokku-mariadb-plugin" target="_blank">
                                <g id="mariadb" data-bs-toggle="svg-tooltip" data-bs-placement="bottom" title="MariaDB" filter="url(#filter6_d_55_77)" transform="translate(327.257,547.257) translate(-327.257,-547.257)" style="animation: 30s linear infinite both mariadb_t;">
                                <ellipse fill="white" rx="51.2566" ry="51.2566" transform="translate(327.257,547.257)"/>
                                <path fill-rule="evenodd" clip-rule="evenodd" d="M350.845,524.066C350.042,524.092,350.296,524.323,348.56,524.751C346.809,525.181,344.66,525.048,342.782,525.84C337.148,528.203,336.022,536.269,330.908,539.158C327.095,541.319,323.224,541.492,319.757,542.567C317.475,543.283,314.99,544.748,312.91,546.524C311.307,547.908,311.264,549.124,309.588,550.858C307.794,552.712,302.452,550.889,300.055,553.729C300.835,554.515,301.176,554.738,302.71,554.532C302.392,555.133,300.52,555.642,300.887,556.529C301.274,557.462,305.798,558.092,309.9,555.607C311.815,554.449,313.338,552.782,316.314,552.372C320.185,551.857,324.634,552.701,329.083,553.348C328.418,555.324,327.089,556.641,326.02,558.201C325.691,558.557,326.685,558.597,327.817,558.382C329.857,557.879,331.313,557.472,332.873,556.576C334.762,555.476,335.048,552.647,337.38,552.041C338.671,554.028,342.175,554.496,344.371,552.907C342.458,552.364,341.93,548.285,342.574,546.494C343.186,544.795,343.79,542.074,344.405,539.821C345.067,537.408,345.31,534.361,346.113,533.147C347.317,531.298,348.649,530.663,349.811,529.623C350.966,528.58,352.023,527.566,351.989,525.174C351.978,524.405,351.581,523.978,350.851,524.001L350.845,524.066Z" fill="#002B64" transform="translate(326.022,541.257) translate(-326.022,-541.257)"/>
                                <path d="M301.733,556.422C304.651,556.841,306.442,556.422,308.811,555.402C310.813,554.532,312.74,552.744,315.109,551.993C318.576,550.878,322.389,551.995,326.116,552.217C327.02,552.271,327.918,552.272,328.805,552.175C330.189,551.326,330.16,548.16,331.507,547.842C331.467,552.291,329.637,554.978,327.722,557.549C331.767,556.838,334.164,554.515,335.782,551.395C336.276,550.451,336.698,549.437,337.071,548.362C337.648,548.804,337.32,550.153,337.611,550.881C340.387,549.336,341.973,545.797,343.042,542.243C344.261,538.112,344.758,533.923,345.544,532.71C346.309,531.517,347.502,530.78,348.606,530.017C349.842,529.148,350.946,528.244,351.137,526.58C349.831,526.459,349.53,526.158,349.337,525.499C348.684,525.869,348.083,525.947,347.404,525.967C346.815,525.985,346.168,525.959,345.376,526.04C338.847,526.71,338.009,533.927,333.821,538C333.514,538.298,333.185,538.575,332.838,538.835C331.371,539.927,329.574,540.71,327.927,541.342C325.246,542.365,322.698,542.44,320.185,543.324C318.339,543.971,316.458,544.913,314.956,545.95C314.577,546.209,314.219,546.476,313.893,546.745C313.003,547.473,312.419,548.279,311.853,549.111C311.27,549.966,310.709,550.847,309.851,551.688C308.462,553.051,303.264,552.086,301.444,553.352C301.241,553.492,301.08,553.661,300.968,553.863C301.964,554.317,302.632,554.038,303.779,554.164C303.929,555.253,301.413,555.9,301.785,556.4L301.733,556.422Z" fill="#C49A6C" transform="translate(326.053,541.524) translate(-326.053,-541.524)"/>
                                <path fill-rule="evenodd" clip-rule="evenodd" d="M341.311,548.333C341.389,549.581,342.114,552.06,342.753,552.666C341.499,552.972,339.344,552.467,338.795,551.583C339.079,550.306,340.56,549.139,341.317,548.347L341.311,548.333Z" fill="#C49A6C" transform="translate(340.774,550.544) translate(-340.774,-550.544)"/>
                                <path fill-rule="evenodd" clip-rule="evenodd" d="M343.045,528.688C343.969,529.491,345.911,528.847,345.564,527.25C344.125,527.13,343.293,527.619,343.045,528.688Z" fill="#002B64" transform="translate(344.325,528.133) translate(-344.325,-528.133)"/>
                                <path d="M349.4,526.666C349.154,527.183,348.684,527.847,348.684,529.162C348.682,529.388,348.513,529.543,348.51,529.194C348.522,527.909,348.862,527.354,349.223,526.626C349.391,526.326,349.492,526.45,349.401,526.667L349.4,526.666Z" fill="#002B64" transform="translate(348.973,527.923) translate(-348.973,-527.923)"/>
                                <path d="M349.4,526.666C349.111,527.157,348.412,528.058,348.297,529.367C348.275,529.592,348.093,529.731,348.121,529.384C348.246,528.107,348.805,527.306,349.23,526.61C349.422,526.327,349.513,526.459,349.402,526.667L349.4,526.666Z" fill="#002B64" transform="translate(348.784,528.021) translate(-348.784,-528.021)"/>
                                <path d="M349.112,526.377C348.782,526.842,347.705,527.923,347.479,529.217C347.439,529.438,347.245,529.564,347.302,529.219C347.535,527.956,348.464,526.962,348.943,526.301C349.159,526.035,349.238,526.174,349.111,526.372L349.112,526.377Z" fill="#002B64" transform="translate(348.232,527.793) translate(-348.232,-527.793)"/>
                                <path d="M348.823,526.088C348.43,526.504,347.147,527.879,346.743,529.122C346.671,529.335,346.462,529.431,346.567,529.098C346.974,527.879,348.098,526.568,348.667,525.978C348.918,525.745,348.976,525.894,348.823,526.072L348.823,526.088Z" fill="#002B64" transform="translate(347.723,527.587) translate(-347.723,-527.587)"/>
                                <path d="M336.092,563.3L336.092,570.461L335.188,570.461L335.188,569.233C334.368,570.213,333.434,570.704,332.388,570.704C331.334,570.704,330.444,570.33,329.726,569.584C329.005,568.829,328.647,567.934,328.647,566.899C328.647,565.855,329.012,564.964,329.739,564.237C330.467,563.491,331.341,563.117,332.356,563.117C333.526,563.117,334.474,563.617,335.202,564.615L335.202,563.307L336.106,563.307L336.092,563.3ZM335.257,566.933C335.257,566.114,334.981,565.426,334.433,564.868C333.884,564.301,333.209,564.019,332.409,564.019C331.617,564.019,330.947,564.31,330.398,564.895C329.85,565.472,329.574,566.155,329.574,566.947C329.574,567.739,329.854,568.428,330.412,569.013C330.97,569.589,331.635,569.876,332.409,569.876C333.191,569.876,333.861,569.596,334.419,569.038C334.977,568.48,335.257,567.778,335.257,566.933" fill="#A57242" transform="translate(332.377,566.91) translate(-332.377,-566.91)"/>
                                <path d="M338.213,570.415L338.213,560.73L340.224,560.73C341.601,560.73,342.611,560.833,343.253,561.04C343.901,561.238,344.458,561.556,344.926,561.997C345.395,562.428,345.755,562.958,346.005,563.59C346.258,564.218,346.384,564.957,346.384,565.802C346.384,566.64,346.186,567.429,345.789,568.166C345.401,568.903,344.871,569.46,344.197,569.839C343.531,570.218,342.569,570.406,341.305,570.406L338.207,570.406L338.213,570.415ZM339.138,569.488L340.258,569.488C341.429,569.488,342.273,569.429,342.806,569.312C343.336,569.195,343.8,568.966,344.197,568.624C344.591,568.273,344.894,567.851,345.101,567.355C345.308,566.859,345.411,566.295,345.411,565.654C345.411,565.016,345.289,564.426,345.046,563.887C344.812,563.348,344.474,562.902,344.034,562.551C343.593,562.2,343.072,561.966,342.468,561.849C341.874,561.723,340.997,561.66,339.829,561.66L339.141,561.66L339.141,569.486" fill="#A57242" transform="translate(342.296,565.572) translate(-342.296,-565.572)"/>
                                <path d="M325.591,561.235C325.591,561.028,325.663,560.847,325.807,560.696C325.96,560.543,326.14,560.466,326.346,560.466C326.562,560.466,326.741,560.543,326.885,560.696C327.038,560.839,327.115,561.019,327.115,561.235C327.115,561.442,327.039,561.623,326.885,561.774C326.742,561.918,326.562,561.99,326.346,561.99C326.139,561.99,325.958,561.914,325.807,561.761C325.663,561.608,325.591,561.433,325.591,561.235L325.591,561.235ZM325.887,563.232L326.819,563.232L326.819,570.392L325.887,570.392L325.887,563.232Z" fill="#A57242" transform="translate(326.353,565.429) translate(-326.353,-565.429)"/>
                                <path d="M300,570.415L301.377,560.73L301.526,560.73L305.473,568.671L309.375,560.73L309.523,560.73L310.914,570.415L309.957,570.415L309.011,563.484L305.592,570.415L305.348,570.415L301.883,563.415L300.937,570.415L300.006,570.415" fill="#A57242" transform="translate(305.457,565.572) translate(-305.457,-565.572)"/>
                                <path d="M319.679,563.3L319.679,570.461L318.775,570.461L318.775,569.233C317.956,570.213,317.022,570.704,315.975,570.704C314.922,570.704,314.031,570.33,313.313,569.584C312.592,568.829,312.234,567.934,312.234,566.899C312.234,565.855,312.599,564.964,313.327,564.237C314.054,563.491,314.929,563.117,315.943,563.117C317.114,563.117,318.061,563.617,318.789,564.615L318.789,563.307L319.693,563.307L319.679,563.3ZM318.844,566.933C318.844,566.114,318.569,565.426,318.02,564.868C317.472,564.301,316.797,564.019,315.996,564.019C315.204,564.019,314.534,564.31,313.985,564.895C313.437,565.472,313.162,566.155,313.162,566.947C313.162,567.739,313.442,568.428,313.999,569.013C314.557,569.589,315.222,569.876,315.996,569.876C316.779,569.876,317.449,569.596,318.006,569.038C318.564,568.48,318.842,567.778,318.844,566.933" fill="#A57242" transform="translate(315.963,566.91) translate(-315.963,-566.91)"/>
                                <path d="M321.342,563.3L322.287,563.3L322.287,564.34C322.54,563.918,322.783,563.608,323.015,563.408C323.258,563.21,323.522,563.112,323.811,563.112C324.107,563.112,324.406,563.193,324.702,563.355L324.215,564.138C324.08,564.057,323.94,564.017,323.797,564.017C323.517,564.017,323.254,564.161,323.001,564.448C322.758,564.735,322.579,565.109,322.462,565.568C322.345,566.018,322.286,566.842,322.286,568.047L322.286,570.479L321.341,570.479L321.341,563.319" fill="#A57242" transform="translate(323.022,566.795) translate(-323.022,-566.795)"/>
                                <path d="M348.198,560.776L350.114,560.776C351.131,560.776,351.9,560.983,352.432,561.396C352.962,561.799,353.228,562.385,353.228,563.149C353.228,563.571,353.121,563.964,352.905,564.322C352.698,564.673,352.393,564.955,351.987,565.171C352.652,565.387,353.157,565.71,353.497,566.142C353.848,566.573,354.023,567.087,354.023,567.679C354.023,568.48,353.731,569.146,353.146,569.676C352.561,570.197,351.806,570.459,350.878,570.459L348.216,570.459L348.216,560.774L348.198,560.776ZM349.173,561.719L349.173,564.817L349.726,564.817C350.571,564.817,351.202,564.682,351.615,564.413C352.028,564.143,352.235,563.72,352.235,563.144C352.235,562.192,351.588,561.715,350.291,561.715L349.171,561.715L349.173,561.719ZM349.171,565.8L349.171,569.518L350.371,569.518C351.064,569.518,351.571,569.45,351.895,569.315C352.228,569.171,352.499,568.955,352.705,568.668C352.912,568.372,353.015,568.069,353.015,567.764C353.015,567.459,352.956,567.188,352.84,566.954C352.723,566.72,352.548,566.513,352.314,566.334C352.089,566.154,351.814,566.02,351.49,565.93C351.176,565.84,350.581,565.795,349.709,565.795L349.17,565.795" fill="#A57242" transform="translate(351.111,565.617) translate(-351.111,-565.617)"/>
                                </g>
                            </a>
                            <a xlink:href="https://github.com/dokku/dokku-rabbitmq-plugin" target="_blank">
                                <g id="rabbitmq" data-bs-toggle="svg-tooltip" data-bs-placement="bottom" title="RabbitMQ" filter="url(#filter7_d_55_77)" transform="translate(534.257,386.257) translate(-534.257,-386.257)" style="animation: 30s linear infinite both rabbitmq_t;">
                                    <ellipse fill="white" rx="51.2566" ry="51.2566" transform="translate(534.257,386.257)"/>
                                    <path d="M559.688,380.265C560.445,380.265,561.171,380.565,561.708,381.099C562.244,381.633,562.548,382.358,562.551,383.115L562.551,412.939C562.551,414.509,561.281,415.791,559.702,415.791L508.852,415.791C508.096,415.791,507.37,415.49,506.835,414.955C506.3,414.421,506,413.695,506,412.939L506,358.852C506,357.284,507.27,356.002,508.854,356.002L515.035,356.002C516.603,356.002,517.885,357.27,517.885,358.852L517.885,377.582C517.927,378.25,518.199,378.882,518.656,379.372C519.112,379.861,519.724,380.177,520.387,380.265L525.012,380.265C526.413,380.136,527.58,378.995,527.657,377.582L527.657,358.85C527.657,357.282,528.925,356,530.507,356L536.688,356C538.256,356,539.54,357.268,539.54,358.85L539.54,377.385C539.54,378.85,540.615,380.094,542.028,380.263L559.69,380.263L559.688,380.265ZM551.549,400.718L551.549,394.882C551.549,393.314,550.281,392.03,548.699,392.03L542.516,392.03C540.948,392.03,539.664,393.3,539.664,394.882L539.664,400.716C539.664,402.284,540.934,403.565,542.516,403.565L548.697,403.565C550.265,403.565,551.547,402.298,551.547,400.716L551.549,400.718Z" fill="#FF6600" transform="translate(534.275,385.895) translate(-534.275,-385.895)"/>
                                </g>
                            </a>
                            <a xlink:href="https://github.com/dokku/dokku-postgres-plugin" target="_blank">
                                <g id="postgresql" data-bs-toggle="svg-tooltip" data-bs-placement="bottom" title="PostgreSQL" filter="url(#filter8_d_55_77)" transform="translate(461.257,119.257) translate(-461.257,-119.257)" style="animation: 30s linear infinite both postgresql_t;">
                                <ellipse fill="white" rx="51.2566" ry="51.2566" transform="translate(461.257,119.257)"/>
                                <path d="M475.312,132.542C475.678,129.494,475.568,129.047,477.839,129.541L478.415,129.591C480.161,129.671,482.445,129.311,483.786,128.687C486.675,127.347,488.387,125.109,485.539,125.697C479.043,127.038,478.596,124.838,478.596,124.838C485.456,114.66,488.324,101.74,485.849,98.5769C479.097,89.9505,467.411,94.0298,467.216,94.1357L467.154,94.1472C465.87,93.8808,464.434,93.7217,462.82,93.6956C459.88,93.6473,457.649,94.4663,455.957,95.7498C455.957,95.7498,435.11,87.1609,436.08,106.551C436.286,110.676,441.992,137.763,448.798,129.582C451.285,126.59,453.689,124.06,453.689,124.06C454.883,124.853,456.312,125.258,457.811,125.112L457.927,125.014C457.891,125.385,457.907,125.748,457.973,126.179C456.22,128.138,456.735,128.481,453.23,129.203C449.684,129.934,451.767,131.235,453.127,131.575C454.776,131.988,458.591,132.572,461.17,128.963L461.067,129.375C461.755,129.925,461.708,133.33,461.806,135.762C461.904,138.195,462.066,140.465,462.562,141.803C463.058,143.141,463.643,146.588,468.25,145.601C472.1,144.776,475.044,143.588,475.312,132.542" fill="black" transform="translate(461.523,119.428) translate(-461.523,-119.428)"/>
                                <path d="M475.312,132.542C475.678,129.494,475.568,129.047,477.839,129.541L478.415,129.591C480.161,129.671,482.445,129.311,483.786,128.687C486.675,127.347,488.387,125.109,485.539,125.697C479.043,127.038,478.596,124.838,478.596,124.838C485.456,114.66,488.324,101.74,485.849,98.5769C479.097,89.9505,467.411,94.0298,467.216,94.1357L467.154,94.1472C465.87,93.8808,464.434,93.7217,462.82,93.6956C459.88,93.6473,457.649,94.4663,455.957,95.7498C455.957,95.7498,435.11,87.1609,436.08,106.551C436.286,110.676,441.992,137.763,448.798,129.582C451.285,126.59,453.689,124.06,453.689,124.06C454.883,124.853,456.312,125.258,457.811,125.112L457.927,125.014C457.891,125.385,457.907,125.748,457.973,126.179C456.22,128.138,456.735,128.481,453.23,129.203C449.684,129.934,451.767,131.235,453.127,131.575C454.776,131.988,458.591,132.572,461.17,128.963L461.067,129.375C461.755,129.925,461.708,133.33,461.806,135.762C461.904,138.195,462.066,140.465,462.562,141.803C463.058,143.141,463.643,146.588,468.25,145.601C472.1,144.776,475.044,143.588,475.312,132.542" stroke="black" stroke-width="5.4" transform="translate(461.523,119.428) translate(-461.523,-119.428)"/>
                                <path d="M485.539,125.697C479.042,127.037,478.596,124.838,478.596,124.838C485.455,114.659,488.323,101.738,485.848,98.5761C479.097,89.9502,467.411,94.0297,467.216,94.1356L467.153,94.1469C465.869,93.8804,464.433,93.7217,462.818,93.6953C459.878,93.6471,457.648,94.466,455.956,95.7492C455.956,95.7492,435.109,87.1608,436.078,106.551C436.284,110.676,441.991,137.763,448.797,129.581C451.284,126.59,453.688,124.06,453.688,124.06C454.882,124.853,456.311,125.258,457.809,125.112L457.925,125.014C457.889,125.385,457.906,125.748,457.972,126.178C456.219,128.137,456.734,128.481,453.229,129.203C449.682,129.934,451.766,131.235,453.126,131.575C454.775,131.988,458.59,132.572,461.168,128.963L461.065,129.375C461.752,129.925,462.235,132.954,462.154,135.7C462.073,138.445,462.019,140.33,462.561,141.803C463.102,143.275,463.641,146.588,468.249,145.601C472.099,144.776,474.094,142.638,474.372,139.071C474.569,136.536,475.014,136.911,475.043,134.644L475.4,133.571C475.812,130.133,475.466,129.025,477.838,129.54L478.414,129.591C480.16,129.67,482.445,129.31,483.786,128.687C486.674,127.347,488.386,125.109,485.539,125.697L485.539,125.697Z" fill="#336791" transform="translate(461.522,119.431) translate(-461.522,-119.431)"/>
                                <path d="M461.448,127.667C461.269,134.063,461.493,140.503,462.119,142.068C462.745,143.633,464.085,146.677,468.693,145.69C472.543,144.865,473.944,143.268,474.551,139.742C474.999,137.149,475.862,129.945,475.973,128.469" stroke="white" stroke-width="2" stroke-linecap="round" stroke-linejoin="round" transform="translate(468.681,136.775) translate(-468.681,-136.775)"/>
                                <path d="M455.925,95.6064C455.925,95.6064,435.063,87.0798,436.033,106.47C436.239,110.595,441.946,137.683,448.752,129.501C451.239,126.509,453.488,124.162,453.488,124.162" stroke="white" stroke-width="2" stroke-linecap="round" stroke-linejoin="round" transform="translate(445.963,112.386) translate(-445.963,-112.386)"/>
                                <path d="M467.194,94.0502C466.472,94.2766,478.799,89.5439,485.804,98.4954C488.279,101.658,485.411,114.578,478.551,124.757" stroke="white" stroke-width="2" stroke-linecap="round" stroke-linejoin="round" transform="translate(476.923,108.879) translate(-476.923,-108.879)"/>
                                <path d="M478.551,124.757C478.551,124.757,478.998,126.958,485.495,125.617C488.342,125.029,486.629,127.266,483.742,128.607C481.372,129.707,476.06,129.989,475.973,128.469C475.75,124.549,478.769,125.74,478.551,124.757C478.354,123.872,477.004,123.004,476.111,120.839C475.331,118.949,465.417,104.455,478.86,106.608C479.353,106.506,475.354,93.8206,462.773,93.6144C450.195,93.4081,450.608,109.083,450.608,109.083" stroke="white" stroke-width="2" stroke-linecap="round" stroke-linejoin="bevel" transform="translate(468.781,111.567) translate(-468.781,-111.567)"/>
                                <path d="M457.927,126.098C456.174,128.057,456.689,128.401,453.184,129.123C449.637,129.854,451.721,131.155,453.081,131.495C454.73,131.907,458.545,132.491,461.123,128.882C461.908,127.783,461.119,126.029,460.04,125.582C459.519,125.366,458.823,125.096,457.927,126.098L457.927,126.098Z" stroke="white" stroke-width="2" stroke-linecap="round" stroke-linejoin="round" transform="translate(456.332,128.591) translate(-456.332,-128.591)"/>
                                <path d="M457.811,126.064C457.635,124.912,458.19,123.542,458.785,121.938C459.679,119.533,461.742,117.126,460.092,109.495C458.862,103.808,450.612,108.312,450.607,109.083C450.602,109.854,450.98,112.991,450.469,116.645C449.802,121.412,453.502,125.445,457.764,125.032" stroke="white" stroke-width="2" stroke-linecap="round" stroke-linejoin="round" transform="translate(455.552,116.363) translate(-455.552,-116.363)"/>
                                <path d="M455.849,108.967C455.811,109.231,456.331,109.933,457.008,110.027C457.684,110.121,458.263,109.572,458.299,109.309C458.336,109.046,457.817,108.756,457.14,108.661C456.463,108.567,455.884,108.704,455.849,108.967L455.849,108.967Z" fill="white" stroke="white" stroke-width="0.16" transform="translate(457.074,109.335) translate(-457.074,-109.335)"/>
                                <path d="M476.44,108.43C476.477,108.694,475.958,109.396,475.281,109.49C474.604,109.585,474.026,109.035,473.989,108.772C473.953,108.509,474.472,108.219,475.148,108.125C475.825,108.03,476.403,108.168,476.44,108.43L476.44,108.43Z" fill="white" transform="translate(475.215,108.798) translate(-475.215,-108.798)"/>
                                <path d="M478.86,106.608C478.972,108.673,478.415,110.081,478.345,112.28C478.241,115.476,479.869,119.135,477.417,122.798" stroke="white" stroke-width="2" stroke-linecap="round" stroke-linejoin="round" transform="translate(478.146,114.703) translate(-478.146,-114.703)"/>
                                </g>
                            </a>
                            <a xlink:href="https://github.com/dokku/dokku-mysql-plugin" target="_blank">
                                <g id="mysql" data-bs-toggle="svg-tooltip" data-bs-placement="bottom" title="MySQL" filter="url(#filter9_d_55_77)" transform="translate(79.2566,394.257) translate(-79.2566,-394.257)" style="animation: 30s linear infinite both mysql_t;">
                                <ellipse fill="white" rx="51.2566" ry="51.2566" transform="translate(79.2566,394.257)"/>
                                <path d="M39,411.45L41.6356,411.45L41.6356,401.092L45.7157,410.121C46.1971,411.214,46.8562,411.601,48.1485,411.601C49.4411,411.601,50.0746,411.214,50.5563,410.121L54.6364,401.092L54.6364,411.449L57.272,411.449L57.272,401.109C57.272,400.1,56.8664,399.612,56.0303,399.36C54.0283,398.738,52.685,399.276,52.0767,400.621L48.0726,409.533L44.1953,400.621C43.6124,399.276,42.2439,398.738,40.2419,399.36C39.4055,399.612,39,400.1,39,401.109L39,411.45L39,411.45ZM59.4635,403.019L62.0983,403.019L62.0983,408.725C62.0736,409.035,62.1982,409.763,63.642,409.785C64.3786,409.797,69.327,409.785,69.3732,409.785L69.3732,402.991L72.0141,402.991C72.0263,402.991,72.0115,412.257,72.0117,412.296C72.026,414.581,69.1626,415.078,67.8428,415.116L59.5205,415.116L59.5205,413.351C59.5353,413.351,67.8366,413.353,67.8575,413.351C69.5538,413.173,69.3535,412.334,69.3533,412.051L69.3533,411.363L63.7512,411.363C61.1447,411.339,59.4852,410.207,59.4647,408.905C59.4626,408.785,59.5209,403.076,59.4633,403.019L59.4635,403.019Z" fill="#00618A" transform="translate(55.5095,407.109) translate(-55.5095,-407.109)"/>
                                <path d="M74.0451,411.45L81.6224,411.45C82.5094,411.45,83.371,411.265,84.0554,410.945C85.1957,410.424,85.7533,409.718,85.7533,408.793L85.7533,406.876C85.7533,406.12,85.1198,405.413,83.8779,404.943C83.2189,404.69,82.408,404.556,81.6224,404.556L78.4289,404.556C77.365,404.556,76.8581,404.236,76.7314,403.53C76.706,403.446,76.706,403.379,76.706,403.295L76.706,402.101C76.706,402.034,76.706,401.966,76.7314,401.882C76.8581,401.344,77.137,401.193,78.0745,401.109C78.1504,401.109,78.2518,401.092,78.328,401.092L85.8547,401.092L85.8547,399.344L78.4546,399.344C77.3902,399.344,76.8326,399.411,76.3259,399.562C74.7546,400.05,74.0704,400.823,74.0704,402.168L74.0704,403.698C74.0704,404.875,75.4136,405.884,77.6689,406.12C77.9226,406.136,78.1759,406.153,78.4291,406.153L81.1661,406.153C81.2677,406.153,81.3691,406.153,81.445,406.17C82.2814,406.237,82.636,406.389,82.8897,406.691C83.0416,406.842,83.0922,406.994,83.0922,407.162L83.0922,408.692C83.0922,408.877,82.9656,409.113,82.7124,409.314C82.4841,409.516,82.104,409.651,81.5971,409.684C81.4957,409.684,81.4198,409.701,81.3184,409.701L74.0449,409.701L74.0449,411.449L74.0451,411.45ZM102.195,408.406C102.195,410.205,103.538,411.214,106.25,411.416C106.503,411.433,106.757,411.45,107.01,411.45L113.878,411.45L113.878,409.701L106.959,409.701C105.413,409.701,104.831,409.314,104.831,408.39L104.831,399.343L102.195,399.343L102.195,408.406ZM87.4354,408.498L87.4354,402.264C87.4354,400.68,88.5529,399.719,90.762,399.416C90.9976,399.383,91.2352,399.366,91.4732,399.366L96.476,399.366C96.7298,399.366,96.9587,399.383,97.2126,399.416C99.4219,399.719,100.539,400.68,100.539,402.264L100.539,408.498C100.539,409.783,100.065,410.47,98.971,410.919L101.567,413.251L98.507,413.251L96.4066,411.364L94.2921,411.497L91.4732,411.497C90.9907,411.497,90.4829,411.43,89.9241,411.278C88.2481,410.823,87.4354,409.947,87.4354,408.498L87.4354,408.498ZM90.28,408.346C90.28,408.431,90.3054,408.515,90.3309,408.616C90.4831,409.341,91.1688,409.745,92.21,409.745L94.6044,409.745L92.4049,407.769L95.465,407.769L97.3835,409.492C97.7369,409.305,97.9697,409.018,98.0509,408.65C98.0762,408.566,98.0762,408.481,98.0762,408.397L98.0762,402.416C98.0762,402.348,98.0762,402.264,98.0509,402.18C97.8984,401.506,97.2128,401.118,96.1971,401.118L92.21,401.118C91.042,401.118,90.2802,401.624,90.2802,402.416L90.2802,408.346L90.28,408.346Z" fill="#E48E00" transform="translate(93.9614,406.297) translate(-93.9614,-406.297)"/>
                                <path d="M116.197,396.443C114.577,396.399,113.339,396.549,112.281,396.993C111.981,397.119,111.501,397.122,111.452,397.497C111.617,397.67,111.643,397.927,111.774,398.139C112.027,398.546,112.453,399.091,112.834,399.377C113.25,399.69,113.678,400.024,114.124,400.294C114.917,400.775,115.802,401.05,116.565,401.532C117.015,401.816,117.462,402.174,117.901,402.495C118.118,402.653,118.264,402.9,118.546,402.999L118.546,402.953C118.398,402.765,118.36,402.507,118.224,402.311L117.625,401.715C117.039,400.942,116.296,400.262,115.506,399.698C114.876,399.248,113.465,398.64,113.203,397.91L113.156,397.864C113.603,397.814,114.126,397.653,114.539,397.543C115.231,397.358,115.85,397.406,116.565,397.222C116.888,397.131,117.21,397.039,117.533,396.947L117.533,396.764C117.171,396.395,116.914,395.906,116.519,395.572C115.488,394.698,114.362,393.824,113.203,393.096C112.56,392.692,111.765,392.43,111.083,392.087C110.854,391.972,110.451,391.913,110.3,391.721C109.942,391.266,109.747,390.691,109.471,390.162C108.893,389.054,108.325,387.843,107.813,386.677C107.463,385.882,107.235,385.098,106.799,384.385C104.707,380.962,102.456,378.897,98.9679,376.866C98.2258,376.434,97.3322,376.264,96.3879,376.041L94.8677,375.949C94.5584,375.82,94.2366,375.444,93.9462,375.261C92.7908,374.535,89.8272,372.955,88.9714,375.032C88.431,376.344,89.779,377.623,90.2611,378.288C90.5995,378.754,91.0327,379.276,91.2745,379.8C91.4336,380.145,91.4611,380.49,91.5971,380.855C91.9321,381.753,92.2231,382.73,92.6565,383.56C92.8755,383.98,93.1169,384.422,93.3937,384.798C93.5635,385.028,93.8543,385.13,93.9003,385.485C93.6158,385.882,93.5996,386.496,93.4397,386.998C92.7198,389.258,92.9913,392.066,94.0386,393.738C94.36,394.251,95.1169,395.352,96.1576,394.93C97.0681,394.561,96.8647,393.417,97.1251,392.408C97.184,392.18,97.1477,392.011,97.2632,391.858L97.2632,391.904L98.0924,393.554C98.706,394.538,99.7954,395.566,100.718,396.26C101.197,396.619,101.574,397.241,102.193,397.451L102.193,397.406L102.146,397.406C102.027,397.22,101.839,397.142,101.686,396.993C101.325,396.641,100.924,396.204,100.626,395.801C99.7868,394.667,99.0449,393.426,98.369,392.133C98.0462,391.516,97.7656,390.836,97.4935,390.208C97.3886,389.966,97.3899,389.6,97.1713,389.474C96.8733,389.934,96.4343,390.306,96.2038,390.85C95.8352,391.718,95.7876,392.777,95.6511,393.875C95.5703,393.904,95.606,393.884,95.5588,393.921C94.9172,393.767,94.6916,393.11,94.4534,392.546C93.85,391.12,93.7381,388.823,94.2687,387.182C94.4062,386.757,95.0268,385.419,94.7756,385.027C94.6557,384.636,94.26,384.409,94.0386,384.11C93.7646,383.74,93.491,383.253,93.3014,382.826C92.8078,381.714,92.5773,380.466,92.0577,379.342C91.8093,378.805,91.3892,378.261,91.0442,377.783C90.6623,377.254,90.2346,376.864,89.9386,376.224C89.8333,375.997,89.6903,375.633,89.8463,375.399C89.8961,375.241,89.9661,375.175,90.1229,375.124C90.3901,374.919,91.1343,375.192,91.4126,375.307C92.1515,375.613,92.768,375.904,93.3937,376.316C93.6942,376.514,93.998,376.898,94.361,377.004L94.7756,377.004C95.4241,377.152,96.1507,377.05,96.7565,377.233C97.8274,377.557,98.7871,378.061,99.6585,378.608C102.314,380.277,104.485,382.652,105.97,385.485C106.209,385.942,106.312,386.377,106.523,386.861C106.947,387.837,107.482,388.841,107.905,389.795C108.326,390.747,108.737,391.708,109.333,392.5C109.646,392.917,110.856,393.14,111.406,393.371C111.791,393.533,112.423,393.702,112.788,393.921C113.485,394.34,114.161,394.838,114.815,395.297C115.142,395.526,116.147,396.029,116.197,396.443L116.197,396.443Z" fill="#00618A" transform="translate(103.696,388.499) translate(-103.696,-388.499)"/>
                                <path fill-rule="evenodd" clip-rule="evenodd" d="M95.6047,378.975C95.2669,378.969,95.028,379.012,94.7754,379.067L94.7754,379.113L94.8216,379.113C94.9827,379.442,95.2669,379.654,95.4664,379.938C95.6199,380.259,95.7735,380.58,95.9272,380.901L95.9731,380.855C96.2584,380.655,96.3891,380.335,96.3877,379.846C96.2734,379.727,96.2564,379.576,96.1574,379.434C96.0257,379.243,95.7708,379.135,95.6047,378.975L95.6047,378.975Z" fill="#00618A" transform="translate(95.5816,379.938) translate(-95.5816,-379.938)"/>
                                <path fill-rule="evenodd" clip-rule="evenodd" d="M115.115,409.651C115.115,410.806,116.032,411.584,117.058,411.584C118.083,411.584,119,410.806,119,409.651C119,408.497,118.083,407.718,117.058,407.718C116.032,407.718,115.115,408.497,115.115,409.651L115.115,409.651ZM118.565,409.651C118.565,410.527,117.892,411.182,117.058,411.182C116.214,411.182,115.551,410.527,115.551,409.651C115.551,408.775,116.213,408.12,117.058,408.12C117.892,408.12,118.565,408.775,118.565,409.651ZM117.581,410.754L118.016,410.754L117.379,409.785C117.721,409.749,117.98,409.584,117.98,409.182C117.98,408.734,117.695,408.548,117.146,408.548L116.281,408.548L116.281,410.754L116.654,410.754L116.654,409.801L117.001,409.801L117.581,410.754L117.581,410.754ZM116.654,409.491L116.654,408.857L117.084,408.857C117.307,408.857,117.576,408.899,117.576,409.156C117.576,409.466,117.332,409.491,117.052,409.491L116.654,409.491L116.654,409.491Z" fill="#E48E00" transform="translate(117.058,409.651) translate(-117.058,-409.651)"/>
                                </g>
                            </a>
                            <a xlink:href="https://github.com/dokku/dokku-nats" target="_blank">
                                <g id="nats" data-bs-toggle="svg-tooltip" data-bs-placement="bottom" title="NATS" filter="url(#filter10_d_55_77)" transform="translate(145.257,119.257) translate(-145.257,-119.257)" style="animation: 30s linear infinite both nats_t;">
                                <ellipse fill="white" rx="51.2566" ry="51.2566" transform="translate(145.257,119.257)"/>
                                <path d="M145.343,90L173.685,90L173.685,112.978L145.343,112.978L145.343,90Z" fill="#34A574" transform="translate(159.514,101.489) translate(-159.514,-101.489)"/>
                                <path d="M117,90L145.343,90L145.343,112.978L117,112.978L117,90Z" fill="#27AAE1" transform="translate(131.171,101.489) translate(-131.171,-101.489)"/>
                                <path d="M145.343,112.999L173.685,112.999L173.685,135.976L145.343,135.976L145.343,112.999Z" fill="#8DC63F" transform="translate(159.514,124.488) translate(-159.514,-124.488)"/>
                                <path d="M117,112.999L145.343,112.999L145.343,135.976L117,135.976L117,112.999Z" fill="#375C93" transform="translate(131.171,124.488) translate(-131.171,-124.488)"/>
                                <path d="M141.176,135.85L155.043,148.685L155.043,135.85L141.176,135.85Z" fill="#8DC63F" transform="translate(148.109,142.268) translate(-148.109,-142.268)"/>
                                <path d="M145.343,135.85L145.49,139.89L141.05,135.745L145.343,135.85Z" fill="#375C93" transform="translate(143.27,137.817) translate(-143.27,-137.817)"/>
                                <path d="M157.084,119.711L157.084,100.689L163.859,100.689L163.859,125.287L153.591,125.287L132.865,105.929L132.865,125.308L126.069,125.308L126.069,100.689L136.695,100.689L157.084,119.711L157.084,119.711Z" fill="white" transform="translate(144.964,112.998) translate(-144.964,-112.998)"/>
                                </g>
                            </a>
                        </g>
                        <defs>
                            <filter id="filter0_d_55_77" x="240.983" y="234.574" width="127.494" height="127.494" filterUnits="userSpaceOnUse" color-interpolation-filters="sRGB">
                                <feFlood flood-opacity="0" result="BackgroundImageFix"/>
                                <feColorMatrix in="SourceAlpha" type="matrix" values="0 0 0 0 0 0 0 0 0 0 0 0 0 0 0 0 0 0 127 0" result="hardAlpha"/>
                                <feOffset/>
                                <feGaussianBlur stdDeviation="2"/>
                                <feComposite in2="hardAlpha" operator="out"/>
                                <feColorMatrix type="matrix" values="0 0 0 0 0 0 0 0 0 0 0 0 0 0 0 0 0 0 0.25 0"/>
                                <feBlend mode="normal" in2="BackgroundImageFix" result="effect1_dropShadow_55_77"/>
                                <feBlend mode="normal" in="SourceGraphic" in2="effect1_dropShadow_55_77" result="shape"/>
                            </filter>
                            <filter id="filter1_d_55_77" x="336" y="358" width="110.513" height="110.513" filterUnits="userSpaceOnUse" color-interpolation-filters="sRGB">
                                <feFlood flood-opacity="0" result="BackgroundImageFix"/>
                                <feColorMatrix in="SourceAlpha" type="matrix" values="0 0 0 0 0 0 0 0 0 0 0 0 0 0 0 0 0 0 127 0" result="hardAlpha"/>
                                <feOffset/>
                                <feGaussianBlur stdDeviation="2"/>
                                <feComposite in2="hardAlpha" operator="out"/>
                                <feColorMatrix type="matrix" values="0 0 0 0 0 0 0 0 0 0 0 0 0 0 0 0 0 0 0.25 0"/>
                                <feBlend mode="normal" in2="BackgroundImageFix" result="effect1_dropShadow_55_77"/>
                                <feBlend mode="normal" in="SourceGraphic" in2="effect1_dropShadow_55_77" result="shape"/>
                            </filter>
                            <filter id="filter2_d_55_77" x="249" y="111" width="110.513" height="110.513" filterUnits="userSpaceOnUse" color-interpolation-filters="sRGB">
                                <feFlood flood-opacity="0" result="BackgroundImageFix"/>
                                <feColorMatrix in="SourceAlpha" type="matrix" values="0 0 0 0 0 0 0 0 0 0 0 0 0 0 0 0 0 0 127 0" result="hardAlpha"/>
                                <feOffset/>
                                <feGaussianBlur stdDeviation="2"/>
                                <feComposite in2="hardAlpha" operator="out"/>
                                <feColorMatrix type="matrix" values="0 0 0 0 0 0 0 0 0 0 0 0 0 0 0 0 0 0 0.25 0"/>
                                <feBlend mode="normal" in2="BackgroundImageFix" result="effect1_dropShadow_55_77"/>
                                <feBlend mode="normal" in="SourceGraphic" in2="effect1_dropShadow_55_77" result="shape"/>
                            </filter>
                            <filter id="filter3_d_55_77" x="117" y="209" width="110.513" height="110.513" filterUnits="userSpaceOnUse" color-interpolation-filters="sRGB">
                                <feFlood flood-opacity="0" result="BackgroundImageFix"/>
                                <feColorMatrix in="SourceAlpha" type="matrix" values="0 0 0 0 0 0 0 0 0 0 0 0 0 0 0 0 0 0 127 0" result="hardAlpha"/>
                                <feOffset/>
                                <feGaussianBlur stdDeviation="2"/>
                                <feComposite in2="hardAlpha" operator="out"/>
                                <feColorMatrix type="matrix" values="0 0 0 0 0 0 0 0 0 0 0 0 0 0 0 0 0 0 0.25 0"/>
                                <feBlend mode="normal" in2="BackgroundImageFix" result="effect1_dropShadow_55_77"/>
                                <feBlend mode="normal" in="SourceGraphic" in2="effect1_dropShadow_55_77" result="shape"/>
                            </filter>
                            <filter id="filter4_d_55_77" x="170" y="363" width="110.513" height="110.513" filterUnits="userSpaceOnUse" color-interpolation-filters="sRGB">
                                <feFlood flood-opacity="0" result="BackgroundImageFix"/>
                                <feColorMatrix in="SourceAlpha" type="matrix" values="0 0 0 0 0 0 0 0 0 0 0 0 0 0 0 0 0 0 127 0" result="hardAlpha"/>
                                <feOffset/>
                                <feGaussianBlur stdDeviation="2"/>
                                <feComposite in2="hardAlpha" operator="out"/>
                                <feColorMatrix type="matrix" values="0 0 0 0 0 0 0 0 0 0 0 0 0 0 0 0 0 0 0.25 0"/>
                                <feBlend mode="normal" in2="BackgroundImageFix" result="effect1_dropShadow_55_77"/>
                                <feBlend mode="normal" in="SourceGraphic" in2="effect1_dropShadow_55_77" result="shape"/>
                            </filter>
                            <filter id="filter5_d_55_77" x="382" y="210" width="110.513" height="110.513" filterUnits="userSpaceOnUse" color-interpolation-filters="sRGB">
                                <feFlood flood-opacity="0" result="BackgroundImageFix"/>
                                <feColorMatrix in="SourceAlpha" type="matrix" values="0 0 0 0 0 0 0 0 0 0 0 0 0 0 0 0 0 0 127 0" result="hardAlpha"/>
                                <feOffset/>
                                <feGaussianBlur stdDeviation="2"/>
                                <feComposite in2="hardAlpha" operator="out"/>
                                <feColorMatrix type="matrix" values="0 0 0 0 0 0 0 0 0 0 0 0 0 0 0 0 0 0 0.25 0"/>
                                <feBlend mode="normal" in2="BackgroundImageFix" result="effect1_dropShadow_55_77"/>
                                <feBlend mode="normal" in="SourceGraphic" in2="effect1_dropShadow_55_77" result="shape"/>
                            </filter>
                            <filter id="filter6_d_55_77" x="272" y="492" width="110.513" height="110.513" filterUnits="userSpaceOnUse" color-interpolation-filters="sRGB">
                                <feFlood flood-opacity="0" result="BackgroundImageFix"/>
                                <feColorMatrix in="SourceAlpha" type="matrix" values="0 0 0 0 0 0 0 0 0 0 0 0 0 0 0 0 0 0 127 0" result="hardAlpha"/>
                                <feOffset/>
                                <feGaussianBlur stdDeviation="2"/>
                                <feComposite in2="hardAlpha" operator="out"/>
                                <feColorMatrix type="matrix" values="0 0 0 0 0 0 0 0 0 0 0 0 0 0 0 0 0 0 0.25 0"/>
                                <feBlend mode="normal" in2="BackgroundImageFix" result="effect1_dropShadow_55_77"/>
                                <feBlend mode="normal" in="SourceGraphic" in2="effect1_dropShadow_55_77" result="shape"/>
                            </filter>
                            <filter id="filter7_d_55_77" x="479" y="331" width="110.513" height="110.513" filterUnits="userSpaceOnUse" color-interpolation-filters="sRGB">
                                <feFlood flood-opacity="0" result="BackgroundImageFix"/>
                                <feColorMatrix in="SourceAlpha" type="matrix" values="0 0 0 0 0 0 0 0 0 0 0 0 0 0 0 0 0 0 127 0" result="hardAlpha"/>
                                <feOffset/>
                                <feGaussianBlur stdDeviation="2"/>
                                <feComposite in2="hardAlpha" operator="out"/>
                                <feColorMatrix type="matrix" values="0 0 0 0 0 0 0 0 0 0 0 0 0 0 0 0 0 0 0.25 0"/>
                                <feBlend mode="normal" in2="BackgroundImageFix" result="effect1_dropShadow_55_77"/>
                                <feBlend mode="normal" in="SourceGraphic" in2="effect1_dropShadow_55_77" result="shape"/>
                            </filter>
                            <filter id="filter8_d_55_77" x="406" y="64" width="110.513" height="110.513" filterUnits="userSpaceOnUse" color-interpolation-filters="sRGB">
                                <feFlood flood-opacity="0" result="BackgroundImageFix"/>
                                <feColorMatrix in="SourceAlpha" type="matrix" values="0 0 0 0 0 0 0 0 0 0 0 0 0 0 0 0 0 0 127 0" result="hardAlpha"/>
                                <feOffset/>
                                <feGaussianBlur stdDeviation="2"/>
                                <feComposite in2="hardAlpha" operator="out"/>
                                <feColorMatrix type="matrix" values="0 0 0 0 0 0 0 0 0 0 0 0 0 0 0 0 0 0 0.25 0"/>
                                <feBlend mode="normal" in2="BackgroundImageFix" result="effect1_dropShadow_55_77"/>
                                <feBlend mode="normal" in="SourceGraphic" in2="effect1_dropShadow_55_77" result="shape"/>
                            </filter>
                            <filter id="filter9_d_55_77" x="24" y="339" width="110.513" height="110.513" filterUnits="userSpaceOnUse" color-interpolation-filters="sRGB">
                                <feFlood flood-opacity="0" result="BackgroundImageFix"/>
                                <feColorMatrix in="SourceAlpha" type="matrix" values="0 0 0 0 0 0 0 0 0 0 0 0 0 0 0 0 0 0 127 0" result="hardAlpha"/>
                                <feOffset/>
                                <feGaussianBlur stdDeviation="2"/>
                                <feComposite in2="hardAlpha" operator="out"/>
                                <feColorMatrix type="matrix" values="0 0 0 0 0 0 0 0 0 0 0 0 0 0 0 0 0 0 0.25 0"/>
                                <feBlend mode="normal" in2="BackgroundImageFix" result="effect1_dropShadow_55_77"/>
                                <feBlend mode="normal" in="SourceGraphic" in2="effect1_dropShadow_55_77" result="shape"/>
                            </filter>
                            <filter id="filter10_d_55_77" x="90" y="64" width="110.513" height="110.513" filterUnits="userSpaceOnUse" color-interpolation-filters="sRGB">
                                <feFlood flood-opacity="0" result="BackgroundImageFix"/>
                                <feColorMatrix in="SourceAlpha" type="matrix" values="0 0 0 0 0 0 0 0 0 0 0 0 0 0 0 0 0 0 127 0" result="hardAlpha"/>
                                <feOffset/>
                                <feGaussianBlur stdDeviation="2"/>
                                <feComposite in2="hardAlpha" operator="out"/>
                                <feColorMatrix type="matrix" values="0 0 0 0 0 0 0 0 0 0 0 0 0 0 0 0 0 0 0.25 0"/>
                                <feBlend mode="normal" in2="BackgroundImageFix" result="effect1_dropShadow_55_77"/>
                                <feBlend mode="normal" in="SourceGraphic" in2="effect1_dropShadow_55_77" result="shape"/>
                            </filter>
                            <linearGradient id="Gradient-0" x1="391.472" y1="466.627" x2="391.472" y2="399.031" gradientUnits="userSpaceOnUse">
                                <stop offset="0" stop-color="#fff100"/>
                                <stop offset="1" stop-color="#f05a28"/>
                            </linearGradient>
                            <mask id="mask0_55_77" style="mask-type: alpha;">
                                <path d="M338.421,285.072C344.755,289.042,346.235,288.623,347.696,287.877C348.537,287.447,348.866,286.42,348.441,285.579C346.479,281.699,338.229,268,319.553,268C303.875,268,294.454,281.224,291.585,285.958C291.023,286.884,291.461,288.097,292.492,288.435C294.152,288.981,295.967,289.097,299.85,286.744C312.547,279.685,338.421,285.072,338.421,285.072Z" fill="#F15B55" transform="translate(319.982,278.381) translate(-319.982,-278.381)"/>
                            </mask>
                            <mask id="mask1_55_77" style="mask-type: alpha;">
                                <path d="M327.164,283.188L316.311,283.188C304.513,283.188,298.309,286.657,293.728,292.58L289.344,298.247L287.594,300.56C286.255,302.329,284.163,303.368,281.942,303.368C278.577,303.368,275.71,301.048,274.952,297.86C274.941,297.813,274.929,297.739,274.915,297.648C274.8,296.868,275.41,296.17,276.2,296.17L278.37,296.17C282.095,296.17,285.115,293.157,285.115,289.441L285.115,288.912C285.115,288.226,284.557,287.67,283.869,287.67L277.491,287.67C274.939,287.67,273.157,288.99,272.558,290.441C271.958,288.99,270.175,287.67,267.624,287.67L261.246,287.67C260.558,287.67,260,288.226,260,288.912L260,289.441C260,293.157,263.02,296.17,266.745,296.17L268.945,296.17C269.642,296.17,270.234,296.678,270.338,297.366L270.581,298.984C273.226,316.602,288.396,329.637,306.254,329.637L307.16,329.637L319.298,329.637C331.635,329.637,342.163,320.741,344.192,308.602L345.73,299.405C347.149,290.917,341.18,283.188,327.164,283.188Z" fill="#07CBCF" transform="translate(302.967,306.413) translate(-302.967,-306.413)"/>
                            </mask>
                        </defs>
                    </svg>
                </div>
                <div class="col-lg-6 offset-lg-1 align-self-center mt-5 mt-lg-0">
                    <div class="copy-caption">
                        <h3 class="fs-6 fw-bolder ps-2">Extensible & customizable</h3>
                    </div>
                    <div class="copy-title mt-3">
                        <h2 class="fw-bolder">Customize your PaaS using plugins</h2>
                    </div>
                    <div class="copy-body mt-4">
                        <p>Write dokku plugins in any language. Share them online with others, and extend those already available. Dokku's simple core is easy to hack and add the features you need to get your job done.</p>
                        <p>Plugins add support for additional features in Dokku. Dokku itself is built out of plugins provides support for a few extra that are not included in the default installation. </p>
                    </div>
                    <div class="copy-cta">
                        <a class="btn copy-cta-btn fw-bolder" href="https://dokku.com/docs/community/plugins/">
                            Explore plugins
                            <svg class="cta-arrow" width="10" height="10" viewBox="0 0 10 10" aria-hidden="true">
                            <g fill-rule="evenodd">
                                <path class="cta-arrow__line" d="M0 5h7"></path>
                                <path class="cta-arrow__tip" d="M1 1l4 4-4 4"></path>
                            </g>
                            </svg>
                        </a>
                    </div>
                </div>
            </div>
        </div>
    </section>

    <!-- Support us section -->
    <section class="supportus px-4 px-lg-5 text-center">
        <div class="container">
            <div class="row">
                <div class="col-lg-12 align-self-end">
                    <div class="copy-title mt-3">
                        <h2 class="fw-bolder">Support Us</h2>
                    </div>
                    <div class="copy-body mt-4">
                        <p>None of this would have been possible without the continued support of our supporters. Here are a few of our sponsors and backers. Join them and become a sponsor on <a class="opencollective" href="https://opencollective.com/dokku#sponsor">OpenCollective!</a></p>
                    </div>
                    <div class="copy-cta">
                        <span>You can also back us anonymously</span>
                        <a class="btn copy-cta-btn fw-bolder" href="https://www.patreon.com/dokku">
                on Patreon
                <svg class="cta-arrow" width="10" height="10" viewBox="0 0 10 10" aria-hidden="true">
                  <g fill-rule="evenodd">
                      <path class="cta-arrow__line" d="M0 5h7"></path>
                      <path class="cta-arrow__tip" d="M1 1l4 4-4 4"></path>
                  </g>
                </svg>
              </a>
                    </div>
                </div>
                <div class="col-lg-12 align-self-center avatar-section">
                    <div class="d-flex avatar-row">
                        <a class="avatar-link" href="#">
                            <div class="avatar">
                                <img src="./assets/placeholder-avatar.jpg" />
                            </div>
                        </a>
                        <a class="avatar-link" href="#">
                            <div class="avatar">
                                <img src="./assets/placeholder-avatar.jpg" />
                            </div>
                        </a>
                        <a class="avatar-link" href="#">
                            <div class="avatar">
                                <img src="./assets/placeholder-avatar.jpg" />
                            </div>
                        </a>
                    </div>
                    <div class="d-flex avatar-row">
                        <div class="avatar">
                            <img src="./assets/placeholder-avatar.jpg" />
                        </div>
                    </div>
                </div>
            </div>
        </div>
    </section>

    <!-- pro-cta section -->
    <section class="pro-cta px-4 px-lg-5 py-5 text-start">
        <div class="container">
            <div class="row">
                <div class="col-lg-12 align-self-start text-center">
                    <div class="copy-cta fs-5">
                        <span>Need something that isn't covered in the Open Source version?<br> 
                Please consider the</span>
                        <a class="btn copy-cta-btn fw-bolder fs-5" href="https://pro.dokku.com/">
                pro version
                <svg class="cta-arrow" width="10" height="10" viewBox="0 0 10 10" aria-hidden="true">
                  <g fill-rule="evenodd">
                      <path class="cta-arrow__line" d="M0 5h7"></path>
                      <path class="cta-arrow__tip" d="M1 1l4 4-4 4"></path>
                  </g>
                </svg>
              </a>
                    </div>
                </div>
            </div>
        </div>
    </section>

    <!-- Footer section -->
    <footer class="px-4 px-lg-5 text-start">
        <div class="container">
            <div class="row">
                <div class="col-lg-12 align-self-start text-white">
                    <p class="m-0 py-3">© 2013-2022 Dokku. Website designed & developed by <a data-bs-toggle="tooltip" data-bs-placement="right" title="Available for freelance"  href="https://yasoob.me" class="text-decoration-none text-white">Yasoob Khalid</a></p>
                </div>
            </div>
        </div>
    </footer>

    <script src="https://cdn.jsdelivr.net/npm/bootstrap@5.2.0-beta1/dist/js/bootstrap.bundle.min.js" integrity="sha384-pprn3073KE6tl6bjs2QrFaJGz5/SUsLqktiwsUTF55Jfv3qYSDhgCecCxMW52nD2" crossorigin="anonymous"></script>
    <script>
        function populateSupporterAvatars() {
            fetch('https://opencollective.com/dokku/members.json?limit=50&offset=0')
                .then(response => response.json())
                .then(parseSupporters);
        }

        function parseSupporters(response) {
            const avatarRows = document.getElementsByClassName('avatar-row');
            const avatarTemplateFn = (name, avatarUrl, website) => `<a data-bs-toggle="tooltip" data-bs-placement="bottom" title="${name}" class="avatar-link" target="_blank" href="${website}">
                <div class="avatar">
                  <img alt="${name}" src="${avatarUrl}" />
                </div>
              </a>`;
            const supporterArrays = [];
            for (let user in response) {
                const imageURL = response[user].image;
                if (imageURL !== null)
                    supporterArrays.push(avatarTemplateFn(response[user].name, imageURL, response[user].website));
            }
            const rowCount = 2;
            const totalItems = supporterArrays.length;
            const rowItemCount = Math.floor(totalItems / rowCount);
            const dividedAvatars = [];
            for (let count = 0; count < rowCount; count++) {
                const splicedArray = supporterArrays.splice(0, rowItemCount);
                avatarRows[count].innerHTML = splicedArray.join('') + splicedArray.join('');
                avatarRows[count].classList.add('infinite-scroll');
            }

            initializeTooltips("tooltip");
        }

        function updateLatestRelease() {
            fetch('https://api.github.com/repos/dokku/dokku/tags')
                .then(response => response.json())
                .then(data => {
                    var release = data[0];
                    const releaseSpan = document.getElementById("releaseVersion");
                    releaseSpan.innerText = release.name;
                    console.log(release);
                });
        }

        function initializeTooltips(toggleName) {
            const tooltipTriggerList = document.querySelectorAll(`[data-bs-toggle="${toggleName}"]`);
            const tooltipList = [...tooltipTriggerList].map(tooltipTriggerEl => new bootstrap.Tooltip(tooltipTriggerEl));
        }

        function loadAsciinema(asciiId, parentId) {
            const parentDiv = document.getElementById(parentId);
            var script = document.createElement('script');
            script.setAttribute('data-autoplay',  true);
            script.src = `https://asciinema.org/a/${asciiId}.js`;
            script.id = `asciicast-${asciiId}`;
            script.type = 'text/javascript';
            const imageTag = parentDiv.lastElementChild;
            parentDiv.style.height = `${parentDiv.clientHeight}px`;
            parentDiv.removeChild(imageTag);
            parentDiv.appendChild(script);
        }

        window.addEventListener('load', (event) => {
            populateSupporterAvatars();
            updateLatestRelease();
            initializeTooltips("svg-tooltip");
        });
    </script>
</body>

</html><|MERGE_RESOLUTION|>--- conflicted
+++ resolved
@@ -32,57 +32,18 @@
     <meta name="msapplication-config" content="https://cdn.jsdelivr.net/gh/dokku/dokku@v0.27.5/docs/assets/favicons/browserconfig.xml">
     <meta name="theme-color" content="#ffffff">
 
-<<<<<<< HEAD
     <link href="https://cdn.jsdelivr.net/npm/bootstrap@5.2.0-beta1/dist/css/bootstrap.min.css" rel="stylesheet" integrity="sha384-0evHe/X+R7YkIZDRvuzKMRqM+OrBnVFBL6DOitfPri4tjfHxaWutUpFmBp4vmVor" crossorigin="anonymous">
 
     <!-- Font (Lato) -->
     <link rel="preconnect" href="https://fonts.googleapis.com">
     <link rel="preconnect" href="https://fonts.gstatic.com" crossorigin>
     <link href="https://fonts.googleapis.com/css2?family=Lato:wght@400;700;900&display=swap" rel="stylesheet">
-    <link href="https://cdn.jsdelivr.net/gh/dokku/dokku@v0.27.4/docs/assets/style.css" rel="stylesheet">
+    <link href="https://cdn.jsdelivr.net/gh/dokku/dokku@v0.27.5/docs/assets/style.css" rel="stylesheet">
     <!-- <link href="./assets/style.css" rel="stylesheet"> -->
-=======
-    <link href="https://cdnjs.cloudflare.com/ajax/libs/twitter-bootstrap/4.0.0-alpha.2/css/bootstrap.min.css" rel="stylesheet">
-    <link href="https://cdn.jsdelivr.net/gh/dokku/dokku@v0.27.5/docs/assets/style.css" rel="stylesheet">
-    <!-- <link href="/dokku/docs/assets/style.css" rel="stylesheet"> -->
->>>>>>> 37036ec2
     <style>
 
     </style>
 </head>
-
-<<<<<<< HEAD
-=======
-    <div class="container marketing">
-      <div class="quickstart-code">
-        <p class="title">Quick-start Instructions</p>
-        <div class="tabs">
-          <div data-tab="curl" class="tab tab-curl tab-active">curl | bash</div>
-          <div data-tab="apt" class="tab tab-apt">apt</div>
-          <div data-tab="arch" class="tab tab-arch">arch</div>
-        </div>
-        <div class="shell shell-curl shell-active">
-          <p class="line">
-            <span class="output">&nbsp;# for debian systems, installs dokku via apt-get</span>
-          </p>
-          <p class="line">
-            <span class="path"></span>
-            <span class="prompt">$</span>
-            <span class="command">wget https://raw.githubusercontent.com/dokku/dokku/v0.27.5/bootstrap.sh</span>
-          </p>
-          <p class="line">
-            <span class="path"></span>
-            <span class="prompt">$</span>
-            <span class="command">sudo DOKKU_TAG=v0.27.5 bash bootstrap.sh</span>
-          </p>
-          <p class="line">
-            <span class="output">&nbsp;# Configure your server domain via `dokku domains:set-global`</span>
-          </p>
-          <p class="line">
-            <span class="output">&nbsp;# and user access (via `dokku ssh-keys:add`) to complete the installation</span>
-          </p>
-        </div>
->>>>>>> 37036ec2
 
 <body>
     <header class="hero-section">
