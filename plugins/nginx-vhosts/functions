#!/usr/bin/env bash
set -eo pipefail
[[ $DOKKU_TRACE ]] && set -x
source "$PLUGIN_CORE_AVAILABLE_PATH/common/functions"
source "$PLUGIN_AVAILABLE_PATH/certs/functions"
source "$PLUGIN_AVAILABLE_PATH/config/functions"
source "$PLUGIN_AVAILABLE_PATH/domains/functions"
source "$PLUGIN_AVAILABLE_PATH/proxy/functions"
source "$PLUGIN_AVAILABLE_PATH/ps/functions"
source "$PLUGIN_AVAILABLE_PATH/nginx-vhosts/internal-functions"

get_nginx_location() {
  declare desc="check that nginx is at the expected location and return it"
  fn-nginx-vhosts-nginx-location
}

validate_nginx() {
  declare desc="validate entire nginx config"
  declare APP="${1:-}" FLAG="${2:-}"
  local NGINX_LOCATION EXIT_CODE
  NGINX_LOCATION=$(get_nginx_location)
  if [[ -z "$NGINX_LOCATION" ]]; then
    exit 1
  fi

  if [[ "$APP" == "--clean" ]]; then
    APP=""
    FLAG="--clean"
  fi

  set +e
  sudo "$NGINX_LOCATION" -t >/dev/null 2>&1
  EXIT_CODE=$?
  set -e
  if [[ "$EXIT_CODE" -eq "0" ]]; then
    return
  fi

  if [[ -n "$APP" ]]; then
    nginx_vhosts_validate_single_func "$APP" "$FLAG"
  else
    for app in $(dokku_apps); do
      nginx_vhosts_validate_single_func "$app" "$FLAG"
    done
  fi

  set +e
  sudo "$NGINX_LOCATION" -t >/dev/null 2>&1
  EXIT_CODE=$?
  set -e
  if [[ "$EXIT_CODE" -eq "0" ]]; then
    return
  fi

  sudo "$NGINX_LOCATION" -t
  exit $?
}

restart_nginx() {
  declare desc="restart nginx for given distros"
  fn-nginx-vhosts-nginx-init-cmd "reload"
}

nginx_logs() {
  declare desc="display app nginx logs"
  declare NGINX_LOGS_TYPE="${1#nginx:}" APP="$2"
  local NGINX_LOG_ROOT="/var/log/nginx"
  verify_app_name "$APP"

  fn-nginx-vhosts-uses-openresty && NGINX_LOG_ROOT="/var/log/openresty"
  local NGINX_LOGS_TYPE=${NGINX_LOGS_TYPE%-logs}
  local NGINX_LOGS_PATH="$NGINX_LOG_ROOT/$APP-$NGINX_LOGS_TYPE.log"

  if [[ $3 == "-t" ]]; then
    local NGINX_LOGS_ARGS="-F"
  else
    local NGINX_LOGS_ARGS="-n 20"
  fi

  tail "$NGINX_LOGS_ARGS" "$NGINX_LOGS_PATH"
}

configure_nginx_ports() {
  declare desc="configure nginx listening ports"
  local APP=$1
  verify_app_name "$APP"
  local RAW_TCP_PORTS="$(get_app_raw_tcp_ports "$APP")"
  local DOKKU_PROXY_PORT=$(config_get "$APP" DOKKU_PROXY_PORT)
  local DOKKU_PROXY_SSL_PORT=$(config_get "$APP" DOKKU_PROXY_SSL_PORT)
  local DOKKU_PROXY_PORT_MAP=$(config_get "$APP" DOKKU_PROXY_PORT_MAP)
  local IS_APP_VHOST_ENABLED="$(is_app_vhost_enabled "$APP")"
  local UPSTREAM_PORT="5000"

  if [[ -z "$DOKKU_PROXY_PORT" ]] && [[ -z "$RAW_TCP_PORTS" ]]; then
    if [[ "$IS_APP_VHOST_ENABLED" == "false" ]]; then
      dokku_log_info1 "no proxy port set. setting to random open high port"
      local PROXY_PORT=$(get_available_port)
    else
      local PROXY_PORT=80
    fi
    DOKKU_QUIET_OUTPUT=1 config_set --no-restart "$APP" DOKKU_PROXY_PORT="$PROXY_PORT"
  fi
  if [[ -z "$DOKKU_PROXY_SSL_PORT" ]]; then
    if (is_ssl_enabled "$APP"); then
      local PROXY_SSL_PORT=443
      if [[ -z "$RAW_TCP_PORTS" ]] && [[ "$IS_APP_VHOST_ENABLED" == "false" ]]; then
        dokku_log_info1 "no proxy ssl port set. setting to random open high port"
        PROXY_SSL_PORT=$(get_available_port)
      fi
      DOKKU_QUIET_OUTPUT=1 config_set --no-restart "$APP" DOKKU_PROXY_SSL_PORT="$PROXY_SSL_PORT"
    fi
  fi
  if [[ -z "$DOKKU_PROXY_PORT_MAP" ]]; then
    if [[ -n "$RAW_TCP_PORTS" ]]; then
      local RAW_TCP_PORT
      for RAW_TCP_PORT in $RAW_TCP_PORTS; do
        local PROXY_PORT_MAP+=" http:${RAW_TCP_PORT}:${RAW_TCP_PORT} "
      done
    else
      local PROXY_PORT=${PROXY_PORT:-$DOKKU_PROXY_PORT}
      local PROXY_SSL_PORT=${PROXY_SSL_PORT:-$DOKKU_PROXY_SSL_PORT}
      [[ -f "$DOKKU_ROOT/$APP/PORT.web.1" ]] && local UPSTREAM_PORT="$(<"$DOKKU_ROOT/$APP/PORT.web.1")"
      if [[ -n "$PROXY_PORT" ]] && [[ -n "$PROXY_SSL_PORT" ]]; then
        local PROXY_PORT_MAP+=" http:${PROXY_PORT}:$UPSTREAM_PORT https:${PROXY_SSL_PORT}:$UPSTREAM_PORT "
      elif [[ -n "$PROXY_PORT" ]]; then
        local PROXY_PORT_MAP+=" http:${PROXY_PORT}:$UPSTREAM_PORT "
      fi
    fi
    if [[ -n "$PROXY_PORT_MAP" ]]; then
      local PROXY_PORT_MAP="$(echo "$PROXY_PORT_MAP" | xargs)"
      local PROXY_PORT_MAP+=" $(merge_dedupe_list "$(remove_val_from_list "$PORT_MAP" "$DOKKU_PROXY_PORT_MAP" " ")" " ") "
      DOKKU_QUIET_OUTPUT=1 config_set --no-restart "$APP" DOKKU_PROXY_PORT_MAP="$PROXY_PORT_MAP"
    fi
  fi
}

validate_ssl_domains() {
  declare desc="check configured domains against SSL cert contents and show warning if mismatched"
  local APP=$1
  verify_app_name "$APP"
  local SSL_HOSTNAME=$(get_ssl_hostnames "$APP")
  local SSL_HOSTNAME_REGEX=$(echo "$SSL_HOSTNAME" | xargs | sed 's|\.|\\.|g' | sed 's/\*/\[^\.\]\*/g' | sed 's/ /|/g')

  if ! (egrep -q "^${SSL_HOSTNAME_REGEX}$" "$VHOST_PATH" &>/dev/null); then
    dokku_log_info1 "No matching configured domains for $APP found in SSL certificate. Your app will show as insecure in a browser if accessed via SSL"
    dokku_log_info1 "Please add appropriate domains via the dokku domains command"
    [[ -n "$NONSSL_VHOSTS" ]] && dokku_log_info1 "Configured domains for app:"
    local domain
    for domain in $(echo "$NONSSL_VHOSTS" | xargs); do
      dokku_log_info2 "$domain"
    done
    [[ -n "$SSL_HOSTNAME" ]] && dokku_log_info1 "Domains found in SSL certificate:"
    for domain in $(echo "$SSL_HOSTNAME" | xargs); do
      dokku_log_info2 "$domain"
    done
  fi
}

get_custom_nginx_template() {
  declare desc="attempts to copy custom nginx template from app image"
  local APP="$1"
  verify_app_name "$APP"
  local DESTINATION_FILE="$2"
  local IMAGE_TAG="$(get_running_image_tag "$APP")"
  local IMAGE=$(get_deploying_app_image_name "$APP" "$IMAGE_TAG")
  local NGINX_TEMPLATE_NAME="nginx.conf.sigil"

  copy_from_image "$IMAGE" "$NGINX_TEMPLATE_NAME" "$DESTINATION_FILE" 2>/dev/null || true
}

is_spdy_enabled() {
  declare desc="detects whether the installed nginx version has spdy support"
  local NGINX_VERSION="$1"
  local MAJOR_VERSION MINOR_VERSION PATCH_VERSION
  local HAS_SUPPORT=true

  MAJOR_VERSION=$(echo "$NGINX_VERSION" | awk '{split($0,a,"."); print a[1]}')
  MINOR_VERSION=$(echo "$NGINX_VERSION" | awk '{split($0,a,"."); print a[2]}')
  PATCH_VERSION=$(echo "$NGINX_VERSION" | awk '{split($0,a,"."); print a[3]}')
  if [[ "$MAJOR_VERSION" -ge "2" ]]; then
    HAS_SUPPORT=false
  elif [[ "$MAJOR_VERSION" -eq "1" ]]; then
    if [[ "$MINOR_VERSION" -ge "10" ]]; then
      HAS_SUPPORT=false
    elif [[ "$MINOR_VERSION" -ge "9" ]] && [[ "$PATCH_VERSION" -ge "5" ]]; then
      HAS_SUPPORT=false
    fi
  fi

  echo $HAS_SUPPORT
}

is_http2_push_enabled() {
  declare desc="detects whether the installed nginx version has http2 push support"
  local NGINX_VERSION="$1"
  local MAJOR_VERSION MINOR_VERSION PATCH_VERSION
  local HAS_SUPPORT=false

  MAJOR_VERSION=$(echo "$NGINX_VERSION" | awk '{split($0,a,"."); print a[1]}')
  MINOR_VERSION=$(echo "$NGINX_VERSION" | awk '{split($0,a,"."); print a[2]}')
  PATCH_VERSION=$(echo "$NGINX_VERSION" | awk '{split($0,a,"."); print a[3]}')
  if [[ "$MAJOR_VERSION" -ge "2" ]]; then
    HAS_SUPPORT=true
  elif [[ "$MAJOR_VERSION" -eq "1" ]]; then
    if [[ "$MINOR_VERSION" -eq "13" ]] && [[ "$PATCH_VERSION" -ge "9" ]]; then
      HAS_SUPPORT=true
    elif [[ "$MINOR_VERSION" -ge "14" ]]; then
      HAS_SUPPORT=true
    fi
  fi

  echo $HAS_SUPPORT
}

is_http2_enabled() {
  declare desc="detects whether the installed nginx version has http2 support"
  local NGINX_VERSION="$1"
  local MAJOR_VERSION MINOR_VERSION PATCH_VERSION
  local HAS_SUPPORT=false

  MAJOR_VERSION=$(echo "$NGINX_VERSION" | awk '{split($0,a,"."); print a[1]}')
  MINOR_VERSION=$(echo "$NGINX_VERSION" | awk '{split($0,a,"."); print a[2]}')
  PATCH_VERSION=$(echo "$NGINX_VERSION" | awk '{split($0,a,"."); print a[3]}')
  if [[ "$MAJOR_VERSION" -ge "2" ]]; then
    HAS_SUPPORT=true
  elif [[ "$MAJOR_VERSION" -eq "1" ]]; then
    if [[ "$MINOR_VERSION" -eq "11" ]] && [[ "$PATCH_VERSION" -ge "5" ]]; then
      HAS_SUPPORT=true
    elif [[ "$MINOR_VERSION" -ge "12" ]]; then
      HAS_SUPPORT=true
    fi
  fi

  echo $HAS_SUPPORT
}

is_grpc_enabled() {
  declare desc="detects whether the installed nginx version has grpc support"
  local NGINX_VERSION="$1"
  local MAJOR_VERSION MINOR_VERSION PATCH_VERSION
  local HAS_SUPPORT=false

  MAJOR_VERSION=$(echo "$NGINX_VERSION" | awk '{split($0,a,"."); print a[1]}')
  MINOR_VERSION=$(echo "$NGINX_VERSION" | awk '{split($0,a,"."); print a[2]}')
  PATCH_VERSION=$(echo "$NGINX_VERSION" | awk '{split($0,a,"."); print a[3]}')
  if [[ "$MAJOR_VERSION" -ge "2" ]]; then
    HAS_SUPPORT=true
  elif [[ "$MAJOR_VERSION" -eq "1" ]]; then
    if [[ "$MINOR_VERSION" -eq "13" ]] && [[ "$PATCH_VERSION" -ge "10" ]]; then
      HAS_SUPPORT=true
    elif [[ "$MINOR_VERSION" -ge "14" ]]; then
      HAS_SUPPORT=true
    fi
  fi

  echo $HAS_SUPPORT
}

nginx_build_config() {
  declare desc="build nginx config to proxy app containers using sigil"
  local APP="$1"
  verify_app_name "$APP"
  local DOKKU_APP_LISTEN_PORT="$2"
  local DOKKU_APP_LISTEN_IP="$3"
  local VHOST_PATH="$DOKKU_ROOT/$APP/VHOST"
  local URLS_PATH="$DOKKU_ROOT/$APP/URLS"
  local NGINX_TEMPLATE_NAME="nginx.conf.sigil"
  local DEFAULT_NGINX_TEMPLATE="$PLUGIN_AVAILABLE_PATH/nginx-vhosts/templates/$NGINX_TEMPLATE_NAME"
  local NGINX_TEMPLATE="$DEFAULT_NGINX_TEMPLATE"
  local SCHEME=http
  local NGINX_TEMPLATE_SOURCE="built-in"
  local APP_SSL_PATH="$DOKKU_ROOT/$APP/tls"
  local RAW_TCP_PORTS="$(get_app_raw_tcp_ports "$APP")"
  local DOKKU_APP_LISTENERS

  local IS_APP_VHOST_ENABLED=$(is_app_vhost_enabled "$APP")

  if [[ "$(is_app_proxy_enabled "$APP")" == "true" ]]; then
    if [[ -z "$DOKKU_APP_LISTEN_PORT" ]] && [[ -z "$DOKKU_APP_LISTEN_IP" ]]; then
      DOKKU_APP_LISTENERS="$(plugn trigger network-get-listeners "$APP" | xargs)"
    elif [[ -n "$DOKKU_APP_LISTEN_PORT" ]] && [[ -n "$DOKKU_APP_LISTEN_IP" ]]; then
      local PASSED_LISTEN_IP_PORT=true
    fi

    # setup nginx listen ports
    configure_nginx_ports "$APP"
    local PROXY_PORT=$(config_get "$APP" DOKKU_PROXY_PORT)
    local PROXY_SSL_PORT=$(config_get "$APP" DOKKU_PROXY_SSL_PORT)
    local PROXY_PORT_MAP=$(config_get "$APP" DOKKU_PROXY_PORT_MAP)

    local PORT_MAP
    for PORT_MAP in $PROXY_PORT_MAP; do
      local PROXY_UPSTREAM_PORT="$(awk -F ':' '{ print $3 }' <<<"$PORT_MAP")"
      if [[ "$(is_val_in_list "$PROXY_UPSTREAM_PORT" "$PROXY_UPSTREAM_PORTS" " ")" == "false" ]]; then
        local PROXY_UPSTREAM_PORTS+="$PROXY_UPSTREAM_PORT "
      fi
    done
    local PROXY_UPSTREAM_PORTS="$(echo "$PROXY_UPSTREAM_PORTS" | xargs)"

    local NONSSL_VHOSTS=$(get_app_domains "$APP")
    local NOSSL_SERVER_NAME=$(echo "$NONSSL_VHOSTS" | xargs)
    if is_ssl_enabled "$APP"; then
      local SSL_INUSE=true
      local SCHEME=https
      validate_ssl_domains "$APP"
      local SSL_HOSTNAME=$(get_ssl_hostnames "$APP")
      local SSL_HOSTNAME_REGEX=$(echo "$SSL_HOSTNAME" | xargs | sed 's|\.|\\.|g' | sed 's/\*/\[^\.\]\*/g' | sed 's/ /|/g')

      if [[ "$IS_APP_VHOST_ENABLED" == "true" ]]; then
        local SSL_VHOSTS=$(egrep "^${SSL_HOSTNAME_REGEX}$" "$VHOST_PATH" || true)
      else
        local SSL_VHOSTS=$(<"$DOKKU_ROOT/HOSTNAME")
      fi
      local SSL_SERVER_NAME
      local host
      for host in $SSL_VHOSTS; do
        # SSL_SERVER_NAME should only contain items not in NOSSL_SERVER_NAME
        if [[ ! $NOSSL_SERVER_NAME =~ (^|[[:space:]])$host($|[[:space:]]) ]]; then
          SSL_SERVER_NAME="${host}${SSL_SERVER_NAME:+ $SSL_SERVER_NAME}"
        fi
      done
    fi

    local NGINX_LOCATION NGINX_VERSION SPDY_SUPPORTED HTTP2_SUPPORTED HTTP2_PUSH_SUPPORTED GRPC_SUPPORTED
    NGINX_LOCATION=$(get_nginx_location)
    if [[ -z "$NGINX_LOCATION" ]]; then
      exit 1
    fi
    NGINX_VERSION="$("$NGINX_LOCATION" -v 2>&1 | cut -d'/' -f 2)"
    SPDY_SUPPORTED="$(is_spdy_enabled "$NGINX_VERSION")"
    HTTP2_SUPPORTED="$(is_http2_enabled "$NGINX_VERSION")"
    HTTP2_PUSH_SUPPORTED="$(is_http2_push_enabled "$NGINX_VERSION")"
    GRPC_SUPPORTED="$(is_grpc_enabled "$NGINX_VERSION")"

    PROXY_PORT_MAP=$(echo "$PROXY_PORT_MAP" | xargs) # trailing spaces mess up default template

<<<<<<< HEAD
=======
    local NGINX_LOG_ROOT="/var/log/nginx"
    fn-nginx-vhosts-uses-openresty && NGINX_LOG_ROOT="/var/log/openresty"

    eval "$(config_export app "$APP")"
    local SIGIL_PARAMS=(-f "$NGINX_TEMPLATE" APP="$APP" DOKKU_ROOT="$DOKKU_ROOT"
      NOSSL_SERVER_NAME="$NOSSL_SERVER_NAME"
      DOKKU_APP_LISTENERS="$DOKKU_APP_LISTENERS"
      DOKKU_LIB_ROOT="$DOKKU_LIB_ROOT"
      PASSED_LISTEN_IP_PORT="$PASSED_LISTEN_IP_PORT"
      SPDY_SUPPORTED="$SPDY_SUPPORTED"
      HTTP2_SUPPORTED="$HTTP2_SUPPORTED"
      NGINX_LOG_ROOT="$NGINX_LOG_ROOT"
      HTTP2_PUSH_SUPPORTED="$HTTP2_PUSH_SUPPORTED"
      GRPC_SUPPORTED="$GRPC_SUPPORTED"
      DOKKU_APP_LISTEN_PORT="$DOKKU_APP_LISTEN_PORT" DOKKU_APP_LISTEN_IP="$DOKKU_APP_LISTEN_IP"
      APP_SSL_PATH="$APP_SSL_PATH" SSL_INUSE="$SSL_INUSE" SSL_SERVER_NAME="$SSL_SERVER_NAME"
      # @TODO: Remove this after a few versions
      NGINX_PORT="$PROXY_PORT" NGINX_SSL_PORT="$PROXY_SSL_PORT"
      PROXY_PORT="$PROXY_PORT" PROXY_SSL_PORT="$PROXY_SSL_PORT" RAW_TCP_PORTS="$RAW_TCP_PORTS"
      PROXY_PORT_MAP="$PROXY_PORT_MAP" PROXY_UPSTREAM_PORTS="$PROXY_UPSTREAM_PORTS")

>>>>>>> 24c47e17
    if [[ -z "$DOKKU_APP_LISTENERS" ]]; then
      dokku_log_warn_quiet "No web listeners specified for $APP"
    elif (is_deployed "$APP"); then
      local IMAGE_TAG=$(get_running_image_tag "$APP")
      local IMAGE=$(get_deploying_app_image_name "$APP" "$IMAGE_TAG" 2>/dev/null)
      if ! verify_image "$IMAGE" 2>/dev/null; then
        dokku_log_fail "Missing image for app"
      fi

      local NGINX_BUILD_CONFIG_TMP_WORK_DIR=$(mktemp -d "/tmp/dokku-${DOKKU_PID}-${FUNCNAME[0]}.XXXXXX")
      local NGINX_CONF=$(mktemp --tmpdir="${NGINX_BUILD_CONFIG_TMP_WORK_DIR}" "nginx.conf.XXXXXX")
      local CUSTOM_NGINX_TEMPLATE="$NGINX_BUILD_CONFIG_TMP_WORK_DIR/$NGINX_TEMPLATE_NAME"
      # shellcheck disable=SC2086
      trap "rm -rf '$NGINX_CONF' '$NGINX_BUILD_CONFIG_TMP_WORK_DIR' >/dev/null" RETURN INT TERM EXIT

      get_custom_nginx_template "$APP" "$CUSTOM_NGINX_TEMPLATE" 2>/dev/null
      if [[ -f "$CUSTOM_NGINX_TEMPLATE" ]]; then
        dokku_log_info1 'Overriding default nginx.conf with detected nginx.conf.sigil'
        local NGINX_TEMPLATE="$CUSTOM_NGINX_TEMPLATE"
        local NGINX_TEMPLATE_SOURCE="app-supplied"
      fi

      eval "$(config_export app "$APP")"
      local SIGIL_PARAMS=(-f "$NGINX_TEMPLATE" APP="$APP" DOKKU_ROOT="$DOKKU_ROOT"
        NOSSL_SERVER_NAME="$NOSSL_SERVER_NAME"
        DOKKU_APP_LISTENERS="$DOKKU_APP_LISTENERS"
        DOKKU_LIB_ROOT="$DOKKU_LIB_ROOT"
        PASSED_LISTEN_IP_PORT="$PASSED_LISTEN_IP_PORT"
        SPDY_SUPPORTED="$SPDY_SUPPORTED"
        HTTP2_SUPPORTED="$HTTP2_SUPPORTED"
        HTTP2_PUSH_SUPPORTED="$HTTP2_PUSH_SUPPORTED"
        DOKKU_APP_LISTEN_PORT="$DOKKU_APP_LISTEN_PORT" DOKKU_APP_LISTEN_IP="$DOKKU_APP_LISTEN_IP"
        APP_SSL_PATH="$APP_SSL_PATH" SSL_INUSE="$SSL_INUSE" SSL_SERVER_NAME="$SSL_SERVER_NAME"
        # @TODO: Remove this after a few versions
        NGINX_PORT="$PROXY_PORT" NGINX_SSL_PORT="$PROXY_SSL_PORT"
        PROXY_PORT="$PROXY_PORT" PROXY_SSL_PORT="$PROXY_SSL_PORT" RAW_TCP_PORTS="$RAW_TCP_PORTS"
        PROXY_PORT_MAP="$PROXY_PORT_MAP" PROXY_UPSTREAM_PORTS="$PROXY_UPSTREAM_PORTS")

      # execute sigil template processing
      xargs -i echo "-----> Configuring {}...(using $NGINX_TEMPLATE_SOURCE template)" <<<"$(echo "${SSL_VHOSTS}" "${NONSSL_VHOSTS}" | tr ' ' '\n' | sort -u)"
      sigil "${SIGIL_PARAMS[@]}" | cat -s >"$NGINX_CONF"

      dokku_log_info1 "Creating $SCHEME nginx.conf"
      mv "$NGINX_CONF" "$DOKKU_ROOT/$APP/nginx.conf"

      plugn trigger nginx-pre-reload "$APP" "$DOKKU_APP_LISTEN_PORT" "$DOKKU_APP_LISTEN_IP"

      dokku_log_verbose "Reloading nginx"
      validate_nginx && restart_nginx >/dev/null
    fi

    if ([[ -n "$NONSSL_VHOSTS" ]] || [[ -n "$SSL_VHOSTS" ]]) && [[ "$IS_APP_VHOST_ENABLED" == "true" ]]; then
      echo "# THIS FILE IS GENERATED BY DOKKU - DO NOT EDIT, YOUR CHANGES WILL BE OVERWRITTEN" >"$URLS_PATH"
      xargs -i echo "$SCHEME://{}" <<<"$(echo "${SSL_VHOSTS}" "${NONSSL_VHOSTS}" | tr ' ' '\n' | sort -u)" >>"$URLS_PATH"
    fi
  else
    # note because this clause is long. if the proxy is disabled:
    dokku_log_info1 "nginx support is disabled for app ($APP)."
    if [[ -f "$DOKKU_ROOT/$APP/nginx.conf" ]]; then
      dokku_log_info1 "deleting nginx.conf"
      rm "$DOKKU_ROOT/$APP/nginx.conf"

      if (is_deployed "$APP"); then
        dokku_log_info1 "reloading nginx after nginx.conf deletion"
        validate_nginx && restart_nginx >/dev/null
      fi
    fi
  fi
}<|MERGE_RESOLUTION|>--- conflicted
+++ resolved
@@ -334,30 +334,9 @@
 
     PROXY_PORT_MAP=$(echo "$PROXY_PORT_MAP" | xargs) # trailing spaces mess up default template
 
-<<<<<<< HEAD
-=======
     local NGINX_LOG_ROOT="/var/log/nginx"
     fn-nginx-vhosts-uses-openresty && NGINX_LOG_ROOT="/var/log/openresty"
 
-    eval "$(config_export app "$APP")"
-    local SIGIL_PARAMS=(-f "$NGINX_TEMPLATE" APP="$APP" DOKKU_ROOT="$DOKKU_ROOT"
-      NOSSL_SERVER_NAME="$NOSSL_SERVER_NAME"
-      DOKKU_APP_LISTENERS="$DOKKU_APP_LISTENERS"
-      DOKKU_LIB_ROOT="$DOKKU_LIB_ROOT"
-      PASSED_LISTEN_IP_PORT="$PASSED_LISTEN_IP_PORT"
-      SPDY_SUPPORTED="$SPDY_SUPPORTED"
-      HTTP2_SUPPORTED="$HTTP2_SUPPORTED"
-      NGINX_LOG_ROOT="$NGINX_LOG_ROOT"
-      HTTP2_PUSH_SUPPORTED="$HTTP2_PUSH_SUPPORTED"
-      GRPC_SUPPORTED="$GRPC_SUPPORTED"
-      DOKKU_APP_LISTEN_PORT="$DOKKU_APP_LISTEN_PORT" DOKKU_APP_LISTEN_IP="$DOKKU_APP_LISTEN_IP"
-      APP_SSL_PATH="$APP_SSL_PATH" SSL_INUSE="$SSL_INUSE" SSL_SERVER_NAME="$SSL_SERVER_NAME"
-      # @TODO: Remove this after a few versions
-      NGINX_PORT="$PROXY_PORT" NGINX_SSL_PORT="$PROXY_SSL_PORT"
-      PROXY_PORT="$PROXY_PORT" PROXY_SSL_PORT="$PROXY_SSL_PORT" RAW_TCP_PORTS="$RAW_TCP_PORTS"
-      PROXY_PORT_MAP="$PROXY_PORT_MAP" PROXY_UPSTREAM_PORTS="$PROXY_UPSTREAM_PORTS")
-
->>>>>>> 24c47e17
     if [[ -z "$DOKKU_APP_LISTENERS" ]]; then
       dokku_log_warn_quiet "No web listeners specified for $APP"
     elif (is_deployed "$APP"); then
@@ -388,7 +367,9 @@
         PASSED_LISTEN_IP_PORT="$PASSED_LISTEN_IP_PORT"
         SPDY_SUPPORTED="$SPDY_SUPPORTED"
         HTTP2_SUPPORTED="$HTTP2_SUPPORTED"
+        NGINX_LOG_ROOT="$NGINX_LOG_ROOT"
         HTTP2_PUSH_SUPPORTED="$HTTP2_PUSH_SUPPORTED"
+        GRPC_SUPPORTED="$GRPC_SUPPORTED"
         DOKKU_APP_LISTEN_PORT="$DOKKU_APP_LISTEN_PORT" DOKKU_APP_LISTEN_IP="$DOKKU_APP_LISTEN_IP"
         APP_SSL_PATH="$APP_SSL_PATH" SSL_INUSE="$SSL_INUSE" SSL_SERVER_NAME="$SSL_SERVER_NAME"
         # @TODO: Remove this after a few versions
