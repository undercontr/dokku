#!/usr/bin/env bash
set -eo pipefail; [[ $DOKKU_TRACE ]] && set -x

has_tty() {
  declare desc="return 0 if we have a tty"
  if [[ "$(/usr/bin/tty || true)" == "not a tty" ]]; then
    return 1
  else
    return 0
  fi
}

dokku_apps() {
  declare desc="prints list of all local apps"
  local INSTALLED_APPS=$(find "$DOKKU_ROOT" -follow -maxdepth 1 -mindepth 1 -type d ! -name 'tls' ! -name '.*' -printf "%f\n" 2>/dev/null | sort) || (dokku_log_fail "You haven't deployed any applications yet")
  [[ $INSTALLED_APPS ]] && echo "$INSTALLED_APPS"
}

dokku_log_info1() {
  declare desc="log info1 formatter"
  echo "-----> $*"
}

dokku_log_info2() {
  declare desc="log info2 formatter"
  echo "=====> $*"
}

dokku_log_info1_quiet() {
  declare desc="log info1 formatter (with quiet option)"
  if [[ -z "$DOKKU_QUIET_OUTPUT" ]]; then
    echo "-----> $*"
  else
    return 0
  fi
}

dokku_log_info2_quiet() {
  declare desc="log info2 formatter (with quiet option)"
  if [[ -z "$DOKKU_QUIET_OUTPUT" ]]; then
    echo "=====> $*"
  else
    return 0
  fi
}

dokku_col_log_info1() {
  declare desc="columnar log info1 formatter"
  printf "%-6s %-18s %-25s %-25s %-25s\n" "----->" "$@"
}

dokku_col_log_info1_quiet() {
  declare desc="columnar log info1 formatter (with quiet option)"
  if [[ -z "$DOKKU_QUIET_OUTPUT" ]]; then
    printf "%-6s %-18s %-25s %-25s %-25s\n" "----->" "$@"
  else
    return 0
  fi
}

dokku_col_log_info2() {
  declare desc="columnar log info2 formatter"
  printf "%-6s %-18s %-25s %-25s %-25s\n" "=====>" "$@"
}

dokku_col_log_info2_quiet() {
  declare desc="columnar log info2 formatter (with quiet option)"
  if [[ -z "$DOKKU_QUIET_OUTPUT" ]]; then
    printf "%-6s %-18s %-25s %-25s %-25s\n" "=====>" "$@"
  else
    return 0
  fi
}

dokku_col_log_msg() {
  declare desc="columnar log formatter"
  printf "%-25s %-25s %-25s %-25s\n" "$@"
}

dokku_col_log_msg_quiet() {
  declare desc="columnar log formatter (with quiet option)"
  if [[ -z "$DOKKU_QUIET_OUTPUT" ]]; then
    printf "%-25s %-25s %-25s %-25s\n" "$@"
  else
    return 0
  fi
}

dokku_log_verbose_quiet() {
  declare desc="log verbose formatter (with quiet option)"
  if [[ -z "$DOKKU_QUIET_OUTPUT" ]]; then
    echo "       $*"
  else
    return 0
  fi
}

dokku_log_verbose() {
  declare desc="log verbose formatter"
  echo "       $*"
}

dokku_log_warn() {
  declare desc="log warning formatter"
  echo " !     $*" 1>&2
}

dokku_log_fail() {
  declare desc="log fail formatter"
  echo "$@" 1>&2
  exit 1
}

dokku_log_event() {
  declare desc="log dokku events"
  logger -t dokku -i -- "$@"
}

dokku_log_plugn_trigger_call() {
  declare desc="log plugn trigger calls"

  local l_hook="$1" ; shift
  dokku_log_event "INVOKED: ${l_hook}( $* ) NAME=$NAME FINGERPRINT=$FINGERPRINT"
}

dokku_container_log_verbose_quiet() {
  declare desc="log verbose container output (with quiet option)"
  local CID=$1;
  shift

  OIFS=$IFS
  IFS=$'\n'
  local line
  for line in $(docker logs "$CID" 2>&1); do
    dokku_log_verbose_quiet "$line"
  done
  IFS=$OIFS
}

is_valid_app_name() {
  declare desc="verify app name format"
  local APP="$1"
  [[ ! -n "$APP" ]] && dokku_log_fail "APP must not be null"
  if [[ ! "$APP" =~ ^[a-z].* && ! "$APP" =~ ^[0-9].* ]]; then
    [[ -d "$DOKKU_ROOT/$APP" ]] && rm -rf "${DOKKU_ROOT:?}/$APP"
    dokku_log_fail "App name must begin with lowercase alphanumeric character"
  fi
  return 0
}

verify_app_name() {
  declare desc="verify app name format and app existence"
  local APP="$1"
  is_valid_app_name "$APP"
  [[ ! -d "$DOKKU_ROOT/$APP" ]] && dokku_log_fail "App $APP does not exist"

  return 0
}

verify_image() {
  declare desc="verify image existence"
  local IMAGE="$1"
  if (docker inspect "$IMAGE" &>/dev/null); then
    return 0
  else
    return 1
  fi
}

get_app_image_repo() {
  declare desc="central definition of image repo pattern"
  local APP="$1"; local IMAGE_REPO="dokku/$APP"
  is_valid_app_name "$APP"
  echo "$IMAGE_REPO"
}

get_deploying_app_image_name() {
  declare desc="return deploying image identifier for a given app, tag tuple. validate if tag is presented"
  local APP="$1"; local IMAGE_TAG="$2"; IMAGE_REPO="$3"
  is_valid_app_name "$APP"

  local IMAGE_REMOTE_REPOSITORY=$(plugn trigger deployed-app-repository "$APP")
  local NEW_IMAGE_TAG=$(plugn trigger deployed-app-image-tag "$APP")
  local NEW_IMAGE_REPO=$(plugn trigger deployed-app-image-repo "$APP")

  [[ -n "$NEW_IMAGE_REPO" ]] && IMAGE_REPO="$NEW_IMAGE_REPO"
  [[ -n "$NEW_IMAGE_TAG" ]] && IMAGE_TAG="$NEW_IMAGE_TAG"
  [[ -z "$IMAGE_REPO" ]] && IMAGE_REPO=$(get_app_image_repo "$APP")
  [[ -z "$IMAGE_TAG" ]] && IMAGE_TAG="latest"

  local IMAGE="${IMAGE_REMOTE_REPOSITORY}${IMAGE_REPO}:${IMAGE_TAG}"
  verify_image "$IMAGE" || dokku_log_fail "app image ($IMAGE) not found"
  echo "$IMAGE"
}

get_app_image_name() {
  declare desc="return image identifier for a given app, tag tuple. validate if tag is presented"
  local APP="$1"; local IMAGE_TAG="$2"; IMAGE_REPO="$3"
  is_valid_app_name "$APP"

  if [[ -z "$IMAGE_REPO" ]]; then
    IMAGE_REPO=$(get_app_image_repo "$APP")
  fi

  if [[ -n "$IMAGE_TAG" ]]; then
    local IMAGE="$IMAGE_REPO:$IMAGE_TAG"
    verify_image "$IMAGE" || dokku_log_fail "app image ($IMAGE) not found"
  else
    local IMAGE="$IMAGE_REPO:latest"
  fi
  echo "$IMAGE"
}

get_running_image_tag() {
  declare desc="retrieve current image tag for a given app. returns empty string if no deployed containers are found"
  local APP="$1"
  verify_app_name "$APP"

  local CIDS=( $(get_app_container_ids "$APP") )
  local RUNNING_IMAGE_TAG=$(docker inspect -f '{{ .Config.Image }}' "${CIDS[0]}" 2>/dev/null | awk -F: '{ print $2 }' || echo '')
  echo "$RUNNING_IMAGE_TAG"
}

is_image_herokuish_based() {
  declare desc="returns true if app image is based on herokuish"
  # circleci can't support --rm as they run lxc in lxc
  [[ ! -f "/home/ubuntu/.circlerc" ]] && local DOCKER_ARGS="--rm"
  docker run "$DOKKU_GLOBAL_RUN_ARGS" --entrypoint="/bin/sh" $DOCKER_ARGS "$@" -c "test -f /exec" &> /dev/null
}

get_docker_version() {
  CLIENT_VERSION_STRING="$(docker version -f="{{ .Client.Version }}")"
  echo "$CLIENT_VERSION_STRING"
}

is_number() {
  declare desc="returns 0 if input is a number"
  local NUMBER=$1; local NUM_RE='^[0-9]+$'
  if [[ $NUMBER =~ $NUM_RE ]]; then
    return 0
  else
    return 1
  fi
}

is_abs_path() {
  declare desc="returns 0 if input path is absolute"
  local TEST_PATH=$1
  if [[ "$TEST_PATH" == /* ]]; then
      return 0
    else
      return 1
  fi
}

parse_args() {
  declare desc="top-level cli arg parser"
  local next_index=1; local skip=false; local args=("$@")
  for arg in "$@"; do
    if [[ "$skip" == "true" ]]; then
      next_index=$(( next_index + 1 ))
      skip=false
      continue
    fi

    case "$arg" in
      --quiet)
        export DOKKU_QUIET_OUTPUT=1
        ;;
      --detach)
        export DOKKU_DETACH_CONTAINER=1
        ;;
      --trace)
        export DOKKU_TRACE=1
        ;;
      --rm-container|--rm)
        export DOKKU_RM_CONTAINER=1
        ;;
      --force)
        export DOKKU_APPS_FORCE_DELETE=1
        ;;
      --app)
        export DOKKU_APP_NAME=${args[$next_index]}; skip=true
        ;;
    esac
    next_index=$(( next_index + 1 ))
  done
  return 0
}

copy_from_image() {
  declare desc="copy file from named image to destination"
  local IMAGE="$1"; local SRC_FILE="$2"; local DST_DIR="$3"
  verify_app_name "$APP"

  if verify_image "$IMAGE"; then
    if ! is_abs_path "$SRC_FILE"; then
      local WORKDIR=$(docker inspect -f '{{.Config.WorkingDir}}' "$IMAGE")
      [[ -z "$WORKDIR" ]] && local WORKDIR=/app
      local SRC_FILE="$WORKDIR/$SRC_FILE"
    fi
    local CID=$(docker run "$DOKKU_GLOBAL_RUN_ARGS" -d "$IMAGE" bash)
    docker cp "$CID:$SRC_FILE" "$DST_DIR"
    docker rm -f "$CID" &> /dev/null
  else
    return 1
  fi
}

get_app_container_ids() {
  declare desc="returns list of docker container ids for given app and optional container_type"
  local APP="$1"; local CONTAINER_TYPE="$2"
  verify_app_name "$APP"
  [[ -f $DOKKU_ROOT/$APP/CONTAINER ]] && DOKKU_CIDS+=$(< "$DOKKU_ROOT/$APP/CONTAINER")

  if [[ -n "$CONTAINER_TYPE" ]]; then
    local CONTAINER_PATTERN="$DOKKU_ROOT/$APP/CONTAINER.$CONTAINER_TYPE.*"
    if [[ $CONTAINER_TYPE == *.* ]]; then
      local CONTAINER_PATTERN="$DOKKU_ROOT/$APP/CONTAINER.$CONTAINER_TYPE"
      [[ ! -f $CONTAINER_PATTERN ]] && echo "" && return 0
    fi
  else
    local CONTAINER_PATTERN="$DOKKU_ROOT/$APP/CONTAINER.*"
  fi

  shopt -s nullglob
  local DOKKU_CID_FILE
  for DOKKU_CID_FILE in $CONTAINER_PATTERN; do
    local DOKKU_CIDS+=" "
    local DOKKU_CIDS+=$(< "$DOKKU_CID_FILE")
    local DOKKU_CIDS+=" "
  done
  shopt -u nullglob
  echo "$DOKKU_CIDS"
}

get_app_running_container_ids() {
  declare desc="return list of running docker container ids for given app and optional container_type"
  local APP="$1" CONTAINER_TYPE="$2"
  local CIDS
  verify_app_name "$APP"

  ! (is_deployed "$APP") && dokku_log_fail "App $APP has not been deployed"
  CIDS=$(get_app_container_ids "$APP" "$CONTAINER_TYPE")

  for CID in $CIDS; do
    local APP_CONTAINER_STATUS=$(docker inspect -f '{{.State.Running}}' "$CID" 2>/dev/null || true)
    [[ "$APP_CONTAINER_STATUS" == "true" ]] && local APP_RUNNING_CONTAINER_IDS+="$CID "
  done

  echo "$APP_RUNNING_CONTAINER_IDS"
}

get_app_running_container_types() {
  declare desc="return list of running container types for given app"
  local APP=$1 CONTAINER_TYPES
  verify_app_name "$APP"

  ! (is_deployed "$APP") && dokku_log_fail "App $APP has not been deployed"

  CONTAINER_TYPES="$(find "$DOKKU_ROOT/$APP" -maxdepth 1 -name "CONTAINER.*" -print0 2>/dev/null | xargs -0)"
  if [[ -n "$CONTAINER_TYPES" ]]; then
    CONTAINER_TYPES="${CONTAINER_TYPES//$DOKKU_ROOT\/$APP\//}"
    CONTAINER_TYPES="$(tr " " $'\n' <<< "$CONTAINER_TYPES" | awk -F. '{ print $2 }' | sort | uniq | xargs)"
  fi

  echo "$CONTAINER_TYPES"
}

get_cmd_from_procfile() {
  declare desc="parse cmd from app Procfile"
  local APP=$1; local PROC_TYPE=$2; local DOKKU_PROCFILE="$DOKKU_ROOT/$APP/DOKKU_PROCFILE"
  verify_app_name "$APP"

  if [[ -f $DOKKU_PROCFILE ]]; then
    local line; local name; local command
    while read -r line || [[ -n "$line" ]]; do
      if [[ -z "$line" ]] || [[ "$line" == "#"* ]]; then
        continue
      fi
      line=$(strip_inline_comments "$line")
      name="${line%%:*}"
      command="${line#*:[[:space:]]}"
      [[ "$name" == "$PROC_TYPE" ]] && echo "$command" && break
    done < "$DOKKU_PROCFILE"
  fi
}

is_deployed() {
  declare desc="return 0 if given app has a running container"
  local APP="$1"
  if [[ -f "$DOKKU_ROOT/$APP/CONTAINER" ]] || [[ $(ls "$DOKKU_ROOT/$APP"/CONTAINER.* &> /dev/null; echo $?) -eq 0 ]]; then
    return 0
  else
    return 1
  fi
}

is_container_running() {
  declare desc="return 0 if given docker container id is in running state"
  local CID=$1
  local CONTAINER_STATUS=$(docker inspect -f '{{.State.Running}}' "$CID" || true)

  if [[ "$CONTAINER_STATUS" == "true" ]]; then
    return 0
  else
    return 1
  fi
}

is_container_status() {
  declare desc="return 0 if given docker container id is in given state"
  local CID=$1
  local TEMPLATE="{{.State.$2}}"
  local CONTAINER_STATUS=$(docker inspect -f "$TEMPLATE" "$CID" || true)

  if [[ "$CONTAINER_STATUS" == "true" ]]; then
    return 0
  else
    return 1
  fi
}

is_app_running() {
  declare desc="return 0 if given app has a running container"
  local APP="$1"
  verify_app_name "$APP"

  local APP_RUNNING_CONTAINER_IDS=$(get_app_running_container_ids "$APP")

  if [[ -n "$APP_RUNNING_CONTAINER_IDS" ]]; then
    return 0
  else
    return 1
  fi
}

dokku_build() {
  declare desc="build phase"
  source "$PLUGIN_AVAILABLE_PATH/config/functions"

  local APP="$1"; local IMAGE_SOURCE_TYPE="$2"; local TMP_WORK_DIR="$3"; local IMAGE=$(get_app_image_name "$APP")
<<<<<<< HEAD
  local id
=======
  local cid
>>>>>>> 810ebffc
  verify_app_name "$APP"

  local CACHE_DIR="$DOKKU_ROOT/$APP/cache"

  eval "$(config_export app "$APP")"
  pushd "$TMP_WORK_DIR" &> /dev/null

  case "$IMAGE_SOURCE_TYPE" in
    herokuish)
      DOKKU_IMAGE="$(config_get "$APP" DOKKU_IMAGE || echo "$DOKKU_IMAGE")"
      cid=$(tar -c . | docker run "$DOKKU_GLOBAL_RUN_ARGS" -i -a stdin "$DOKKU_IMAGE" /bin/bash -c "mkdir -p /app && tar -xC /app")
      test "$(docker wait "$cid")" -eq 0
      docker commit "$cid" "$IMAGE" > /dev/null
      [[ -d $CACHE_DIR ]] || mkdir -p "$CACHE_DIR"
      plugn trigger pre-build-buildpack "$APP"

      local DOCKER_ARGS=$(: | plugn trigger docker-args-build "$APP" "$IMAGE_SOURCE_TYPE")
      [[ "$DOKKU_TRACE" ]] && DOCKER_ARGS+=" -e TRACE=true "
      declare -a ARG_ARRAY
      eval "ARG_ARRAY=($DOCKER_ARGS)"
      # shellcheck disable=SC2086
<<<<<<< HEAD
      id=$(docker run $DOKKU_GLOBAL_RUN_ARGS -d -v $CACHE_DIR:/cache -e CACHE_PATH=/cache "${ARG_ARRAY[@]}" $IMAGE /build)
      docker attach "$id"
      test "$(docker wait "$id")" -eq 0
      docker commit "$id" "$IMAGE" > /dev/null
=======
      cid=$(docker run $DOKKU_GLOBAL_RUN_ARGS -d -v $CACHE_DIR:/cache -e CACHE_PATH=/cache $DOCKER_ARGS $IMAGE /build)
      docker attach "$cid"
      test "$(docker wait "$cid")" -eq 0
      docker commit "$cid" "$IMAGE" > /dev/null
>>>>>>> 810ebffc

      plugn trigger post-build-buildpack "$APP"
      ;;

    dockerfile)
      # extract first port from Dockerfile
      local DOCKERFILE_PORTS=$(get_dockerfile_exposed_ports Dockerfile)
      [[ -n "$DOCKERFILE_PORTS" ]] && config_set --no-restart "$APP" DOKKU_DOCKERFILE_PORTS="$DOCKERFILE_PORTS"

      # extract ENTRYPOINT/CMD from Dockerfile
      local DOCKERFILE_ENTRYPOINT=$(extract_directive_from_dockerfile Dockerfile ENTRYPOINT)
      [[ -n "$DOCKERFILE_ENTRYPOINT" ]] && config_set --no-restart "$APP" DOKKU_DOCKERFILE_ENTRYPOINT="$DOCKERFILE_ENTRYPOINT"
      local DOCKERFILE_CMD=$(extract_directive_from_dockerfile Dockerfile CMD)
      [[ -n "$DOCKERFILE_CMD" ]] && config_set --no-restart "$APP" DOKKU_DOCKERFILE_CMD="$DOCKERFILE_CMD"
      plugn trigger pre-build-dockerfile "$APP"

      [[ "$DOKKU_DOCKERFILE_CACHE_BUILD" == "false" ]] && DOKKU_DOCKER_BUILD_OPTS="$DOKKU_DOCKER_BUILD_OPTS --no-cache"
      local DOCKER_ARGS=$(: | plugn trigger docker-args-build "$APP" "$IMAGE_SOURCE_TYPE")
      # strip --volume and -v args from DOCKER_ARGS
      local DOCKER_ARGS=$(sed -e "s/--volume=[[:graph:]]\+[[:blank:]]\?//g" -e "s/-v[[:blank:]]\?[[:graph:]]\+[[:blank:]]\?//g" <<< "$DOCKER_ARGS")
      declare -a ARG_ARRAY
      eval "ARG_ARRAY=($DOCKER_ARGS)"

      # shellcheck disable=SC2086
      docker build "${ARG_ARRAY[@]}" $DOKKU_DOCKER_BUILD_OPTS -t $IMAGE .

      plugn trigger post-build-dockerfile "$APP"
      ;;

    *)
      dokku_log_fail "Building image source type $IMAGE_SOURCE_TYPE not supported!"
      ;;
  esac
}

dokku_release() {
  declare desc="release phase"
  source "$PLUGIN_AVAILABLE_PATH/config/functions"

  local APP="$1"; local IMAGE_SOURCE_TYPE="$2"; local IMAGE_TAG="$3"; local IMAGE=$(get_app_image_name "$APP" "$IMAGE_TAG")
  local cid
  verify_app_name "$APP"

  case "$IMAGE_SOURCE_TYPE" in
    herokuish)
      plugn trigger pre-release-buildpack "$APP" "$IMAGE_TAG"
      if [[ -n $(config_export global) ]]; then
        cid=$(config_export global | docker run "$DOKKU_GLOBAL_RUN_ARGS" -i -a stdin "$IMAGE" /bin/bash -c "mkdir -p /app/.profile.d && cat > /app/.profile.d/00-global-env.sh")
        test "$(docker wait "$cid")" -eq 0
        docker commit "$cid" "$IMAGE" > /dev/null
      fi
      if [[ -n $(config_export app "$APP") ]]; then
        cid=$(config_export app "$APP" | docker run "$DOKKU_GLOBAL_RUN_ARGS" -i -a stdin "$IMAGE" /bin/bash -c "mkdir -p /app/.profile.d && cat > /app/.profile.d/01-app-env.sh")
        test "$(docker wait "$cid")" -eq 0
        docker commit "$cid" "$IMAGE" > /dev/null
      fi
      plugn trigger post-release-buildpack "$APP" "$IMAGE_TAG"
      ;;

    dockerfile)
      # buildstep plugins don't necessarily make sense for dockerfiles. call the new breed!!!
      plugn trigger pre-release-dockerfile "$APP" "$IMAGE_TAG"
      plugn trigger post-release-dockerfile "$APP" "$IMAGE_TAG"
      ;;

    *)
      dokku_log_fail "Releasing image source type $IMAGE_SOURCE_TYPE not supported!"
      ;;
  esac
}

dokku_deploy_cmd() {
  declare desc="deploy phase"
  local cmd="deploy"
  source "$PLUGIN_AVAILABLE_PATH/checks/functions"
  source "$PLUGIN_AVAILABLE_PATH/config/functions"

  [[ -z $1 ]] && dokku_log_fail "Please specify an app to run the command on"
  local APP="$1" IMAGE_TAG="$2"
  local DOKKU_DOCKER_STOP_TIMEOUT DOKKU_HEROKUISH DOKKU_NETWORK_BIND_ALL IMAGE
  DOKKU_HEROKUISH=false
  IMAGE=$(get_deploying_app_image_name "$APP" "$IMAGE_TAG")
  verify_app_name "$APP"
  plugn trigger pre-deploy "$APP" "$IMAGE_TAG"

  is_image_herokuish_based "$IMAGE" && DOKKU_HEROKUISH=true
  local DOKKU_SCALE_FILE="$DOKKU_ROOT/$APP/DOKKU_SCALE"
  local oldids=$(get_app_container_ids "$APP")

  DOKKU_NETWORK_BIND_ALL="$(plugn trigger network-get-property "$APP" bind-all-interfaces)"
  DOKKU_DOCKER_STOP_TIMEOUT="$(config_get "$APP" DOKKU_DOCKER_STOP_TIMEOUT || true)"
  [[ $DOKKU_DOCKER_STOP_TIMEOUT ]] && DOCKER_STOP_TIME_ARG="--time=${DOKKU_DOCKER_STOP_TIMEOUT}"

  local line; local PROC_TYPE; local PROC_COUNT; local CONTAINER_INDEX
  while read -r line || [[ -n "$line" ]]; do
    [[ "$line" =~ ^#.* ]] && continue
    line="$(strip_inline_comments "$line")"
    PROC_TYPE=${line%%=*}
    PROC_COUNT=${line#*=}
    CONTAINER_INDEX=1

    if [[ "$(is_app_proctype_checks_disabled "$APP" "$PROC_TYPE")" == "true" ]]; then
      dokku_log_info1 "zero downtime is disabled for app ($APP.$PROC_TYPE). stopping currently running containers"
      local cid proctype_oldids="$(get_app_running_container_ids "$APP" "$PROC_TYPE")"
      for cid in $proctype_oldids; do
        dokku_log_info2 "stopping $APP.$PROC_TYPE ($cid)"
        # shellcheck disable=SC2086
        docker stop $DOCKER_STOP_TIME_ARG "$cid" &> /dev/null
        # remove cid from oldids to skip the old container finish processing
        oldids="$(remove_val_from_list "$cid" "$oldids" " ")"
      done
    fi

    while [[ $CONTAINER_INDEX -le $PROC_COUNT ]]; do
      local cid=""; local port=""; local ipaddr=""
      local DOKKU_CONTAINER_ID_FILE="$DOKKU_ROOT/$APP/CONTAINER.$PROC_TYPE.$CONTAINER_INDEX"

      # start the app
      local DOCKER_ARGS
      DOCKER_ARGS=$(: | plugn trigger docker-args-deploy "$APP" "$IMAGE_TAG" "$PROC_TYPE" "$CONTAINER_INDEX")
      DOCKER_ARGS+=" -e DYNO=$PROC_TYPE.$CONTAINER_INDEX "
      [[ "$DOKKU_TRACE" ]] && DOCKER_ARGS+=" -e TRACE=true "

<<<<<<< HEAD
      declare -a ARG_ARRAY
      eval "ARG_ARRAY=($DOCKER_ARGS)"

      [[ -n "$DOKKU_HEROKUISH" ]] && local START_CMD="/start $PROC_TYPE"
=======
      [[ "$DOKKU_HEROKUISH" == "true" ]] && local START_CMD="/start $PROC_TYPE"
>>>>>>> 810ebffc

      if [[ "$DOKKU_HEROKUISH" == "false" ]]; then
        local DOKKU_DOCKERFILE_START_CMD=$(config_get "$APP" DOKKU_DOCKERFILE_START_CMD || true)
        local DOKKU_PROCFILE_START_CMD=$(get_cmd_from_procfile "$APP" "$PROC_TYPE")
        local START_CMD=${DOKKU_DOCKERFILE_START_CMD:-$DOKKU_PROCFILE_START_CMD}
      fi

      if [[ "$PROC_TYPE" == "web" ]]; then
<<<<<<< HEAD
        if [[ -z "${DOKKU_DOCKERFILE_PORTS[*]}" ]]; then
          local port=5000
          local DOKKU_DOCKER_PORT_ARGS+="-p $port"
        else
          local p
          for p in ${DOKKU_DOCKERFILE_PORTS[*]};do
            if [[ ! "$p" =~ .*udp.* ]]; then
              # set port to first non-udp port
              local p=${p//\/tcp}
              local port=${port:="$p"}
            fi
            local DOKKU_DOCKER_PORT_ARGS+=" -p $p "
          done
        fi
        if [[ "$DOKKU_IS_APP_PROXY_ENABLED" == "true" ]]; then
          # shellcheck disable=SC2086
          id=$(docker run $DOKKU_GLOBAL_RUN_ARGS -d -e PORT=$port "${ARG_ARRAY[@]}" $IMAGE $START_CMD)
          local ipaddr=$(docker inspect --format='{{range .NetworkSettings.Networks}}{{.IPAddress}}{{end}}' "$id")
          # Docker < 1.9 compatibility
          if [[ -z $ipaddr ]]; then
            local ipaddr=$(docker inspect --format '{{ .NetworkSettings.IPAddress }}' "$id")
=======
        ports=($(plugn trigger network-compute-ports "$APP" "$PROC_TYPE" "$DOKKU_HEROKUISH"))
        local DOKKU_DOCKER_PORT_ARGS=""
        local DOKKU_PORT=""
        for p in "${ports[@]}"; do
          if [[ ! "$p" =~ .*udp.* ]]; then
            DOKKU_PORT=${DOKKU_PORT:="$p"}
>>>>>>> 810ebffc
          fi
          DOKKU_DOCKER_PORT_ARGS+=" -p $p "
        done

        if [[ "$DOKKU_NETWORK_BIND_ALL" == "false" ]]; then
          # shellcheck disable=SC2086
          cid=$(docker run $DOKKU_GLOBAL_RUN_ARGS -d -e PORT=$DOKKU_PORT $DOCKER_ARGS $IMAGE $START_CMD)
        else
          # shellcheck disable=SC2086
<<<<<<< HEAD
          id=$(docker run $DOKKU_GLOBAL_RUN_ARGS -d $DOKKU_DOCKER_PORT_ARGS -e PORT=$port "${ARG_ARRAY[@]}" $IMAGE $START_CMD)
          local port=$(docker port "$id" "$port" | sed 's/[0-9.]*://')
          local ipaddr=127.0.0.1
        fi
      else
        # shellcheck disable=SC2086
        id=$(docker run $DOKKU_GLOBAL_RUN_ARGS -d "${ARG_ARRAY[@]}" $IMAGE $START_CMD)
=======
          cid=$(docker run $DOKKU_GLOBAL_RUN_ARGS -d $DOKKU_DOCKER_PORT_ARGS -e PORT=$DOKKU_PORT $DOCKER_ARGS $IMAGE $START_CMD)
        fi
      else
        # shellcheck disable=SC2086
        cid=$(docker run $DOKKU_GLOBAL_RUN_ARGS -d $DOCKER_ARGS $IMAGE $START_CMD)
>>>>>>> 810ebffc
      fi

      ipaddr=$(plugn trigger network-get-ipaddr "$APP" "$PROC_TYPE" "$cid")
      port=$(plugn trigger network-get-port "$APP" "$PROC_TYPE" "$DOKKU_HEROKUISH" "$cid")

      kill_new() {
        declare desc="wrapper function to kill newly started app container"
        local cid="$1"
        docker inspect "$cid" &> /dev/null && docker stop "$cid" > /dev/null && docker kill "$cid" &> /dev/null
        trap - INT TERM EXIT
        kill -9 $$
      }

      # run checks first, then post-deploy hooks, which switches proxy traffic
      trap 'kill_new $cid' INT TERM EXIT
      if [[ "$(is_app_proctype_checks_disabled "$APP" "$PROC_TYPE")" == "false" ]]; then
        dokku_log_info1 "Attempting pre-flight checks"
        plugn trigger check-deploy "$APP" "$cid" "$PROC_TYPE" "$port" "$ipaddr"
      fi
      trap -        INT TERM EXIT

      # now using the new container
      [[ -n "$cid" ]] && echo "$cid" > "$DOKKU_CONTAINER_ID_FILE"
      [[ -n "$ipaddr" ]] && plugn trigger network-write-ipaddr "$APP" "$PROC_TYPE" "$CONTAINER_INDEX" "$ipaddr"
      [[ -n "$port" ]] && plugn trigger network-write-port "$APP" "$PROC_TYPE" "$CONTAINER_INDEX" "$port"

      # cleanup pre-migration files
      rm -f "$DOKKU_ROOT/$APP/CONTAINER" "$DOKKU_ROOT/$APP/IP" "$DOKKU_ROOT/$APP/PORT"

      local CONTAINER_INDEX=$(( CONTAINER_INDEX + 1 ))
    done
    # cleanup when we scale down
    if [[ "$PROC_COUNT" == 0 ]]; then
      local CONTAINER_IDX_OFFSET=0
    else
      local CONTAINER_IDX_OFFSET=$((PROC_COUNT + 1))
    fi
    local container_state_filetype
    for container_state_filetype in CONTAINER IP PORT; do
      cd "$DOKKU_ROOT/$APP"
      find . -maxdepth 1 -name "$container_state_filetype.$PROC_TYPE.*" -printf "%f\n" | sort -t . -k 3 -n | tail -n +$CONTAINER_IDX_OFFSET | xargs rm -f
    done
  done < "$DOKKU_SCALE_FILE"

  dokku_log_info1 "Running post-deploy"
  plugn trigger core-post-deploy "$APP" "$port" "$ipaddr" "$IMAGE_TAG"
  plugn trigger post-deploy "$APP" "$port" "$ipaddr" "$IMAGE_TAG"

  # kill the old container
  if [[ -n "$oldids" ]]; then

    if [[ -z "$DOKKU_WAIT_TO_RETIRE" ]]; then
      local DOKKU_APP_DOKKU_WAIT_TO_RETIRE=$(config_get "$APP" DOKKU_WAIT_TO_RETIRE || true)
      local DOKKU_GLOBAL_DOKKU_WAIT_TO_RETIRE=$(config_get --global DOKKU_WAIT_TO_RETIRE || true)
      local DOKKU_WAIT_TO_RETIRE=${DOKKU_APP_DOKKU_WAIT_TO_RETIRE:="$DOKKU_GLOBAL_DOKKU_WAIT_TO_RETIRE"}
    fi

    # Let the old container finish processing requests, before terminating it
    local WAIT="${DOKKU_WAIT_TO_RETIRE:-60}"
    dokku_log_info1 "Shutting down old containers in $WAIT seconds"
    local oldid
    for oldid in $oldids; do
      dokku_log_info2 "$oldid"
    done
    (
      exec >/dev/null 2>/dev/null </dev/null
      trap '' INT HUP
      sleep "$WAIT"
      for oldid in $oldids; do
        # Attempt to stop, if that fails, then force a kill as docker seems
        # to not send SIGKILL as the docs would indicate. If that fails, move
        # on to the next.
        # shellcheck disable=SC2086
        docker stop $DOCKER_STOP_TIME_ARG "$oldid" \
        || docker kill "$oldid" \
        || plugn trigger retire-container-failed "$APP" # plugin trigger for event logging
      done
    ) & disown -a
    # Use trap since disown/nohup don't seem to keep child alive
    # Give child process just enough time to set the traps
    sleep 0.1
  fi
}

release_and_deploy() {
  declare desc="main function for releasing and deploying an app"
  source "$PLUGIN_AVAILABLE_PATH/config/functions"

  local APP="$1"; local IMAGE_TAG="$2"; local IMAGE=$(get_app_image_name "$APP" "$IMAGE_TAG")
  local DOKKU_DOCKERFILE_PORTS

  verify_app_name "$APP"

  if verify_image "$IMAGE"; then
    if is_image_herokuish_based "$IMAGE"; then
      local IMAGE_SOURCE_TYPE="herokuish"
    else
      local IMAGE_SOURCE_TYPE="dockerfile"
      DOKKU_DOCKERFILE_PORTS=$(config_get "$APP" DOKKU_DOCKERFILE_PORTS || true)
      if [[ -z "$DOKKU_DOCKERFILE_PORTS" ]]; then
        local DOCKER_IMAGE_PORTS=$(get_exposed_ports_from_image "$IMAGE")
        [[ -n "$DOCKER_IMAGE_PORTS" ]] && config_set --no-restart "$APP" DOKKU_DOCKERFILE_PORTS="$DOCKER_IMAGE_PORTS"
      fi
    fi

    local DOKKU_APP_SKIP_DEPLOY="$(config_get "$APP" DOKKU_SKIP_DEPLOY || true)"
    local DOKKU_GLOBAL_SKIP_DEPLOY="$(config_get --global DOKKU_SKIP_DEPLOY || true)"

    local DOKKU_SKIP_DEPLOY=${DOKKU_APP_SKIP_DEPLOY:="$DOKKU_GLOBAL_SKIP_DEPLOY"}

    dokku_log_info1 "Releasing $APP ($IMAGE)..."
    dokku_release "$APP" "$IMAGE_SOURCE_TYPE" "$IMAGE_TAG"

    if [[ "$DOKKU_SKIP_DEPLOY" != "true" ]]; then
      dokku_log_info1 "Deploying $APP ($IMAGE)..."
      dokku_deploy_cmd "$APP" "$IMAGE_TAG"
      dokku_log_info2 "Application deployed:"
      get_app_urls urls "$APP" | sed "s/^/       /"
    else
      dokku_log_info1 "Skipping deployment"
    fi

    echo
  fi
}

dokku_receive() {
  declare desc="receives an app kicks off deploy process"
  source "$PLUGIN_AVAILABLE_PATH/config/functions"

  local APP="$1"; local IMAGE=$(get_app_image_name "$APP"); local IMAGE_SOURCE_TYPE="$2"; local TMP_WORK_DIR="$3"
  local DOKKU_SKIP_CLEANUP="$(config_get "$APP" DOKKU_SKIP_CLEANUP || true)"
  docker_cleanup "$APP"
  dokku_log_info1 "Building $APP from $IMAGE_SOURCE_TYPE..."
  config_set --no-restart "$APP" DOKKU_APP_TYPE="$IMAGE_SOURCE_TYPE" &> /dev/null
  dokku_build "$APP" "$IMAGE_SOURCE_TYPE" "$TMP_WORK_DIR"
  release_and_deploy "$APP"
}

docker_cleanup() {
  declare desc="cleans up all exited/dead containers and removes all dangling images"
  declare APP="$1" FORCE_CLEANUP="$2"
  local DOKKU_APP_SKIP_CLEANUP

  if [[ "$FORCE_CLEANUP" != "true" ]]; then
    [[ -z "$APP" ]] && DOKKU_APP_SKIP_CLEANUP="$(config_get "$APP" DOKKU_SKIP_CLEANUP || true)"
    if [[ -n "$DOKKU_SKIP_CLEANUP" ]] || [[ -n "$DOKKU_APP_SKIP_CLEANUP" ]]; then
      dokku_log_info1 "DOKKU_SKIP_CLEANUP set. Skipping dokku cleanup"
      return
    fi
  fi

  dokku_log_info1 "Cleaning up..."

  # delete all non-running containers
  # shellcheck disable=SC2046
  docker rm $(docker ps -a -f "status=exited" -f "label=$DOKKU_CONTAINER_LABEL" -q) &> /dev/null || true

  # delete all dead containers
  # shellcheck disable=SC2046
  docker rm $(docker ps -a -f "status=dead" -f "label=$DOKKU_CONTAINER_LABEL" -q) &> /dev/null || true

  # delete unused images
  # shellcheck disable=SC2046
  docker rmi $(docker images -f 'dangling=true' -q) &> /dev/null &
}

get_available_port() {
  declare desc="returns first currently unused port > 1024"
  while true; do
    local port=$(shuf -i 1025-65535 -n 1)
    if ! nc -z 0.0.0.0 "$port"; then
      echo "$port"
      return 0
    else
      continue
    fi
  done
}

dokku_auth() {
  declare desc="calls user-auth plugin trigger"
  export SSH_USER=${SSH_USER:=$USER}
  export SSH_NAME=${NAME:="default"}
  if ! plugn trigger user-auth "$SSH_USER" "$SSH_NAME" "$@" ; then
    return 1
  fi
  return 0
}

_ipv4_regex() {
  declare desc="ipv4 regex"
  echo "([0-9]{1,3}[\.]){3}[0-9]{1,3}"
}

_ipv6_regex() {
  declare desc="ipv6 regex"
  local RE_IPV4="$(_ipv4_regex)"
  local RE_IPV6="([0-9a-fA-F]{1,4}:){7,7}[0-9a-fA-F]{1,4}|"                    # TEST: 1:2:3:4:5:6:7:8
  local RE_IPV6="${RE_IPV6}([0-9a-fA-F]{1,4}:){1,7}:|"                         # TEST: 1::                              1:2:3:4:5:6:7::
  local RE_IPV6="${RE_IPV6}([0-9a-fA-F]{1,4}:){1,6}:[0-9a-fA-F]{1,4}|"         # TEST: 1::8             1:2:3:4:5:6::8  1:2:3:4:5:6::8
  local RE_IPV6="${RE_IPV6}([0-9a-fA-F]{1,4}:){1,5}(:[0-9a-fA-F]{1,4}){1,2}|"  # TEST: 1::7:8           1:2:3:4:5::7:8  1:2:3:4:5::8
  local RE_IPV6="${RE_IPV6}([0-9a-fA-F]{1,4}:){1,4}(:[0-9a-fA-F]{1,4}){1,3}|"  # TEST: 1::6:7:8         1:2:3:4::6:7:8  1:2:3:4::8
  local RE_IPV6="${RE_IPV6}([0-9a-fA-F]{1,4}:){1,3}(:[0-9a-fA-F]{1,4}){1,4}|"  # TEST: 1::5:6:7:8       1:2:3::5:6:7:8  1:2:3::8
  local RE_IPV6="${RE_IPV6}([0-9a-fA-F]{1,4}:){1,2}(:[0-9a-fA-F]{1,4}){1,5}|"  # TEST: 1::4:5:6:7:8     1:2::4:5:6:7:8  1:2::8
  local RE_IPV6="${RE_IPV6}[0-9a-fA-F]{1,4}:((:[0-9a-fA-F]{1,4}){1,6})|"       # TEST: 1::3:4:5:6:7:8   1::3:4:5:6:7:8  1::8
  local RE_IPV6="${RE_IPV6}:((:[0-9a-fA-F]{1,4}){1,7}|:)|"                     # TEST: ::2:3:4:5:6:7:8  ::2:3:4:5:6:7:8 ::8       ::
  local RE_IPV6="${RE_IPV6}fe08:(:[0-9a-fA-F]{1,4}){2,2}%[0-9a-zA-Z]{1,}|"     # TEST: fe08::7:8%eth0      fe08::7:8%1                                      (link-local IPv6 addresses with zone index)
  local RE_IPV6="${RE_IPV6}::(ffff(:0{1,4}){0,1}:){0,1}${RE_IPV4}|"            # TEST: ::255.255.255.255   ::ffff:255.255.255.255  ::ffff:0:255.255.255.255 (IPv4-mapped IPv6 addresses and IPv4-translated addresses)
  local RE_IPV6="${RE_IPV6}([0-9a-fA-F]{1,4}:){1,4}:${RE_IPV4}"                # TEST: 2001:db8:3:4::192.0.2.33  64:ff9b::192.0.2.33
  echo "$RE_IPV6"
}

get_ipv4_regex() {
  declare desc="returns ipv4 regex"
  local RE_IPV4="$(_ipv4_regex)"
  # Ensure the ip address continues to the end of the line
  # Fixes using a wildcard dns service such as xip.io which allows for *.<ip address>.xip.io
  echo "${RE_IPV4}\$"
}

get_ipv6_regex() {
  declare desc="returns ipv6 regex"
  local RE_IPV6="$(_ipv6_regex)"
  # Ensure the ip address continues to the end of the line
  # Fixes using a wildcard dns service such as xip.io which allows for *.<ip address>.xip.io
  echo "${RE_IPV6}\$"
}

get_global_vhosts() {
  declare desc="return global vhosts"
  local GLOBAL_VHOST_FILE="$DOKKU_ROOT/VHOST"
  [[ -f "$GLOBAL_VHOST_FILE" ]] && local GLOBAL_VHOSTS=$(< "$GLOBAL_VHOST_FILE")
  echo "$GLOBAL_VHOSTS"
}

is_global_vhost_enabled() {
  declare desc="returns true if we have a valid global vhost set; otherwise returns false"
  local GLOBAL_VHOSTS=$(get_global_vhosts)
  local GLOBAL_VHOSTS_ENABLED=false
  local RE_IPV4="$(get_ipv4_regex)"
  local RE_IPV6="$(get_ipv6_regex)"

  while read -r GLOBAL_VHOST; do
    if (is_valid_hostname "$GLOBAL_VHOST"); then
      local GLOBAL_VHOSTS_ENABLED=true
      break
    fi
  done <<< "$GLOBAL_VHOSTS"

  echo $GLOBAL_VHOSTS_ENABLED
}

is_app_vhost_enabled() {
  declare desc="returns true or false if vhost support is enabled for a given application"
  source "$PLUGIN_AVAILABLE_PATH/config/functions"

  local APP=$1; verify_app_name "$APP"
  local NO_VHOST=$(config_get "$APP" NO_VHOST)
  local APP_VHOST_ENABLED=true

  if [[ "$NO_VHOST" == "1" ]]; then
    local APP_VHOST_ENABLED=false
  fi

  echo $APP_VHOST_ENABLED
}

disable_app_vhost() {
  declare desc="disable vhost support for given application"
  source "$PLUGIN_AVAILABLE_PATH/config/functions"

  local APP=$1; verify_app_name "$APP"
  local APP_VHOST_FILE="$DOKKU_ROOT/$APP/VHOST"
  local APP_URLS_FILE="$DOKKU_ROOT/$APP/URLS"

  plugn trigger pre-disable-vhost "$APP"
  if [[ -f "$APP_VHOST_FILE" ]]; then
    dokku_log_info1 "VHOST support disabled, deleting $APP/VHOST"
    rm "$APP_VHOST_FILE"
  fi
  if [[ -f "$APP_URLS_FILE" ]]; then
    dokku_log_info1 "VHOST support disabled, deleting $APP/URLS"
    rm "$APP_URLS_FILE"
  fi

  [[ "$2" == "--no-restart" ]] && local CONFIG_SET_ARGS=$2
  # shellcheck disable=SC2086
  config_set $CONFIG_SET_ARGS $APP NO_VHOST=1
}

enable_app_vhost() {
  declare desc="enable vhost support for given application"
  source "$PLUGIN_AVAILABLE_PATH/config/functions"

  local APP=$1; verify_app_name "$APP"

  plugn trigger pre-enable-vhost "$APP"
  [[ "$2" == "--no-restart" ]] && local CONFIG_SET_ARGS=$2
  # shellcheck disable=SC2086
  config_set $CONFIG_SET_ARGS "$APP" NO_VHOST=0
}

get_dockerfile_exposed_ports() {
  declare desc="return all exposed ports from passed file path"
  local DOCKERFILE_PORTS=$(egrep "^EXPOSE " "$1" | awk '{ print $2 }' | xargs) || true
  echo "$DOCKERFILE_PORTS"
}

get_exposed_ports_from_image() {
  declare desc="return all exposed ports from passed image name"
  local IMAGE="$1"; verify_image "$IMAGE"
  # shellcheck disable=SC2016
  local DOCKER_IMAGE_EXPOSED_PORTS="$(docker inspect -f '{{range $key, $value := .Config.ExposedPorts}}{{$key}} {{end}}' "$IMAGE")"
  echo "$DOCKER_IMAGE_EXPOSED_PORTS"
}

get_entrypoint_from_image() {
  declare desc="return .Config.Entrypoint from passed image name"
  local IMAGE="$1"; verify_image "$IMAGE"
  local DOCKER_IMAGE_ENTRYPOINT="$(docker inspect --format '{{range .Config.Entrypoint}}{{.}} {{end}}' "$IMAGE")"
  echo "ENTRYPOINT $DOCKER_IMAGE_ENTRYPOINT"
}

get_cmd_from_image() {
  declare desc="return .Config.Cmd from passed image name"
  local IMAGE="$1"; verify_image "$IMAGE"
  local DOCKER_IMAGE_CMD="$(docker inspect --format '{{range .Config.Cmd}}{{.}} {{end}}' "$IMAGE")"
  DOCKER_IMAGE_CMD="${DOCKER_IMAGE_CMD/\/bin\/sh -c/}"
  echo "CMD $DOCKER_IMAGE_CMD"
}

extract_directive_from_dockerfile() {
  declare desc="return requested directive from passed file path"
  local FILE_PATH="$1"; local SEARCH_STRING="$2"
  local FOUND_LINE=$(egrep "^${SEARCH_STRING} " "$FILE_PATH" | tail -n1) || true
  echo "$FOUND_LINE"
}

get_app_raw_tcp_ports() {
  declare desc="extracts raw tcp port numbers from DOCKERFILE_PORTS config variable"
  source "$PLUGIN_AVAILABLE_PATH/config/functions"

  local APP="$1"; verify_app_name "$APP"
  local DOCKERFILE_PORTS="$(config_get "$APP" DOKKU_DOCKERFILE_PORTS)"
  for p in $DOCKERFILE_PORTS; do
    if [[ ! "$p" =~ .*udp.* ]]; then
      p=${p//\/tcp}
      raw_tcp_ports+="$p "
    fi
  done
  local raw_tcp_ports="$(echo "$raw_tcp_ports"| xargs)"
  echo "$raw_tcp_ports"
}

get_container_ports() {
  declare desc="returns published ports from app containers"
  local APP="$1"; verify_app_name "$APP"
  local APP_CIDS="$(get_app_container_ids "$APP")"
  local cid

  for cid in $APP_CIDS; do
    local container_ports="$(docker port "$cid" | awk '{ print $3 "->" $1}' | awk -F ":" '{ print $2 }')"
  done

  echo "$container_ports"
}

get_app_urls() {
  declare desc="print an app's available urls"
  source "$PLUGIN_AVAILABLE_PATH/certs/functions"
  source "$PLUGIN_AVAILABLE_PATH/config/functions"
  source "$PLUGIN_AVAILABLE_PATH/domains/functions"
  source "$PLUGIN_AVAILABLE_PATH/proxy/functions"

  local APP="$2"; verify_app_name "$APP"
  local RAW_TCP_PORTS="$(get_app_raw_tcp_ports "$APP")"
  local URLS_FILE="$DOKKU_ROOT/$APP/URLS"
  local DOKKU_PROXY_PORT_MAP=$(config_get "$APP" DOKKU_PROXY_PORT_MAP || true)

  if [[ -s "$URLS_FILE" ]]; then
    local app_urls="$(egrep -v "^#" "$URLS_FILE")"
    if [[ -n "$DOKKU_PROXY_PORT_MAP" ]]; then
      local port_map app_vhost
      local app_vhosts=$(get_app_domains "$APP")
      for port_map in $DOKKU_PROXY_PORT_MAP; do
        local scheme="$(awk -F ':' '{ print $1 }' <<< "$port_map")"
        local listen_port="$(awk -F ':' '{ print $2 }' <<< "$port_map")"
        for app_vhost in $app_vhosts; do
          if [[ "$listen_port" != "80" ]] && [[ "$listen_port" != "443" ]]; then
            port_urls+=" $scheme://$app_vhost:$listen_port "
          else
            port_urls+=" $scheme://$app_vhost "
          fi
        done
      done
    fi
    local port_urls="$(echo "$port_urls"| xargs)"
    local URLS="$(merge_dedupe_list "$port_urls $app_urls" " ")"
    case "$1" in
      url)
        if is_ssl_enabled "$APP"; then
          echo "$URLS" | tr ' ' '\n' | grep https | head -n1
        else
          echo "$URLS" | tr ' ' '\n' | head -n1
        fi
      ;;
      urls)
        echo "$URLS" | tr ' ' '\n' | sort
      ;;
    esac
  else
    local SCHEME="http"; local SSL="$DOKKU_ROOT/$APP/tls"
    if [[ -e "$SSL/server.crt" && -e "$SSL/server.key" ]]; then
      local SCHEME="https"
    fi

    if [[ "$(is_app_proxy_enabled "$APP")" == "false" ]]; then
      if [[ -n "$RAW_TCP_PORTS" ]]; then
        local APP_CONTAINER_PORTS="$(get_container_ports "$APP")"
        local app_port
        for app_port in $APP_CONTAINER_PORTS; do
          echo "$(< "$DOKKU_ROOT/HOSTNAME"):$app_port (container)"
        done
      else
        local DOKKU_APP_LISTENERS PORT
        DOKKU_APP_LISTENERS="$(plugn trigger network-get-listeners "$APP" | xargs)"
        for DOKKU_APP_LISTENER in $DOKKU_APP_LISTENERS; do
          PORT="$(echo "$DOKKU_APP_LISTENER" | cut -d ':' -f2)"
          echo "$SCHEME://$(< "$DOKKU_ROOT/HOSTNAME"):$PORT (container)"
        done
        shopt -u nullglob
      fi
    elif [[ -n "$DOKKU_PROXY_PORT_MAP" ]]; then
      local port_map
      for port_map in $DOKKU_PROXY_PORT_MAP; do
        local scheme="$(awk -F ':' '{ print $1 }' <<< "$port_map")"
        local listen_port="$(awk -F ':' '{ print $2 }' <<< "$port_map")"
        echo "$scheme://$(< "$DOKKU_ROOT/HOSTNAME"):$listen_port"
      done
    elif [[ -n "$RAW_TCP_PORTS" ]]; then
      for p in $RAW_TCP_PORTS; do
        echo "http://$(< "$DOKKU_ROOT/HOSTNAME"):$p"
      done
    else
      echo "$SCHEME://$(< "$DOKKU_ROOT/VHOST")"
    fi
  fi
}

get_json_value() {
  declare desc="return value of provided json key from a json stream on stdin"
  # JSON_NODE should be expresses as either a top-level object that has no children
  # or in the format of json.node.path
  local JSON_NODE="$1"
  local JSON_NODE=${JSON_NODE//\./\"][\"}
  local JSON_NODE="[\"${JSON_NODE}\"]"
  cat | python2.7 -c 'import json,sys;obj=json.load(sys.stdin);print json.dumps(obj'"${JSON_NODE}"').strip("\"")';
}

get_json_keys() {
  declare desc="return space-separated list of json keys from json provided on stdin"
  # JSON_NODE should be expressed as json.node.path and is expected to have children
  local JSON_NODE="$1"
  local JSON_NODE=${JSON_NODE//\./\"][\"}
  local JSON_NODE="[\"${JSON_NODE}\"]"
  if [[ "$JSON_NODE" == "[\"\"]" ]]; then
    cat | python2.7 -c 'import json,sys;obj=json.load(sys.stdin);print " ".join(obj.keys())';
  else
    cat | python2.7 -c 'import json,sys;obj=json.load(sys.stdin);print " ".join(obj'"${JSON_NODE}"'.keys())';
  fi
}

strip_inline_comments() {
  declare desc="removes bash-style comment from input line"
  local line="$1"
  local stripped_line="${line%[[:space:]]#*}"

  echo "$stripped_line"
}

is_valid_hostname() {
  declare desc="return 0 if argument is a valid hostname; else return 1"
  local hostname_string="${1,,}"; local hostname_regex='^([a-z0-9\*-]+\.)*[a-z0-9\*-]+$'
  if [[ $hostname_string =~ $hostname_regex ]]; then
    return 0
  else
    return 1
  fi
}

is_val_in_list() {
  declare desc="return true if value ($1) is in list ($2) separated by delimiter ($3); delimiter defaults to comma"
  local value="$1" list="$2" delimiter="${3:-,}"
  local IFS="$delimiter" val_in_list=false

  for val in $list; do
    if [[ "$val" == "$value" ]]; then
      val_in_list=true
    fi
  done

  echo "$val_in_list"
}

remove_val_from_list() {
  declare desc="remove value ($1) from list ($2) separated by delimiter ($3) (delimiter defaults to comma) and return list"
  local value="$1" list="$2" delimiter="${3:-,}"
  list="${list//$value/}"
  list="${list//$delimiter$delimiter/$delimiter}"
  list="${list/#$delimiter/}"
  list="${list/%$delimiter/}"
  echo "$list"
}

add_val_to_list() {
  declare desc="add value ($1) to list ($2) separated by delimiter ($3) (delimiter defaults to comma) and return list"
  local value="$1" list="$2" delimiter="${3:-,}"
  list+="${delimiter}$value"
  echo "$list"
}

merge_dedupe_list() {
  declare desc="combine lists ($1) separated by delimiter ($2) (delimiter defaults to comma), dedupe and return list"
  local input_lists="$1" delimiter="${2:-,}"

  local merged_list="$(tr "$delimiter" $'\n' <<< "$input_lists" | sort | uniq | xargs)"
  echo "$merged_list"
}

acquire_app_deploy_lock() {
  declare desc="acquire advisory lock for use in git/tar deploys"
  local APP="$1"; verify_app_name "$APP"
  local LOCK_TYPE="${2:-waiting}"
  local APP_DEPLOY_LOCK_FD="200"
  local APP_DEPLOY_LOCK_FILE="$DOKKU_ROOT/$APP/.deploy.lock"
  local LOCK_WAITING_MSG="$APP is currently being deployed. Waiting..."
  local LOCK_FAILED_MSG="$APP is currently being deployed. Exiting..."
  local SHOW_MSG=true

  eval "exec $APP_DEPLOY_LOCK_FD>$APP_DEPLOY_LOCK_FILE"
  if [[ "$LOCK_TYPE" == "waiting" ]]; then
    while [[ $(flock -n "$APP_DEPLOY_LOCK_FD" &>/dev/null ; echo $?) -ne 0 ]]; do
      if [[ "$SHOW_MSG" == "true" ]]; then
        echo "$LOCK_WAITING_MSG"
        SHOW_MSG=false
      fi
      sleep 1
    done
  else
    flock -n "$APP_DEPLOY_LOCK_FD" &>/dev/null || dokku_log_fail "$LOCK_FAILED_MSG"
  fi
}

release_app_deploy_lock() {
  declare desc="release advisory lock used in git/tar deploys"
  local APP="$1"; verify_app_name "$APP"
  local APP_DEPLOY_LOCK_FD="200"
  local APP_DEPLOY_LOCK_FILE="$DOKKU_ROOT/$APP/.deploy.lock"

  flock -u "$APP_DEPLOY_LOCK_FD" && rm -f "$APP_DEPLOY_LOCK_FILE" &> /dev/null
}<|MERGE_RESOLUTION|>--- conflicted
+++ resolved
@@ -440,11 +440,7 @@
   source "$PLUGIN_AVAILABLE_PATH/config/functions"
 
   local APP="$1"; local IMAGE_SOURCE_TYPE="$2"; local TMP_WORK_DIR="$3"; local IMAGE=$(get_app_image_name "$APP")
-<<<<<<< HEAD
-  local id
-=======
   local cid
->>>>>>> 810ebffc
   verify_app_name "$APP"
 
   local CACHE_DIR="$DOKKU_ROOT/$APP/cache"
@@ -466,17 +462,10 @@
       declare -a ARG_ARRAY
       eval "ARG_ARRAY=($DOCKER_ARGS)"
       # shellcheck disable=SC2086
-<<<<<<< HEAD
-      id=$(docker run $DOKKU_GLOBAL_RUN_ARGS -d -v $CACHE_DIR:/cache -e CACHE_PATH=/cache "${ARG_ARRAY[@]}" $IMAGE /build)
-      docker attach "$id"
-      test "$(docker wait "$id")" -eq 0
-      docker commit "$id" "$IMAGE" > /dev/null
-=======
-      cid=$(docker run $DOKKU_GLOBAL_RUN_ARGS -d -v $CACHE_DIR:/cache -e CACHE_PATH=/cache $DOCKER_ARGS $IMAGE /build)
+      cid=$(docker run $DOKKU_GLOBAL_RUN_ARGS -d -v $CACHE_DIR:/cache -e CACHE_PATH=/cache "${ARG_ARRAY[@]}" $IMAGE /build)
       docker attach "$cid"
       test "$(docker wait "$cid")" -eq 0
       docker commit "$cid" "$IMAGE" > /dev/null
->>>>>>> 810ebffc
 
       plugn trigger post-build-buildpack "$APP"
       ;;
@@ -600,14 +589,10 @@
       DOCKER_ARGS+=" -e DYNO=$PROC_TYPE.$CONTAINER_INDEX "
       [[ "$DOKKU_TRACE" ]] && DOCKER_ARGS+=" -e TRACE=true "
 
-<<<<<<< HEAD
       declare -a ARG_ARRAY
       eval "ARG_ARRAY=($DOCKER_ARGS)"
 
-      [[ -n "$DOKKU_HEROKUISH" ]] && local START_CMD="/start $PROC_TYPE"
-=======
       [[ "$DOKKU_HEROKUISH" == "true" ]] && local START_CMD="/start $PROC_TYPE"
->>>>>>> 810ebffc
 
       if [[ "$DOKKU_HEROKUISH" == "false" ]]; then
         local DOKKU_DOCKERFILE_START_CMD=$(config_get "$APP" DOKKU_DOCKERFILE_START_CMD || true)
@@ -616,60 +601,26 @@
       fi
 
       if [[ "$PROC_TYPE" == "web" ]]; then
-<<<<<<< HEAD
-        if [[ -z "${DOKKU_DOCKERFILE_PORTS[*]}" ]]; then
-          local port=5000
-          local DOKKU_DOCKER_PORT_ARGS+="-p $port"
-        else
-          local p
-          for p in ${DOKKU_DOCKERFILE_PORTS[*]};do
-            if [[ ! "$p" =~ .*udp.* ]]; then
-              # set port to first non-udp port
-              local p=${p//\/tcp}
-              local port=${port:="$p"}
-            fi
-            local DOKKU_DOCKER_PORT_ARGS+=" -p $p "
-          done
-        fi
-        if [[ "$DOKKU_IS_APP_PROXY_ENABLED" == "true" ]]; then
-          # shellcheck disable=SC2086
-          id=$(docker run $DOKKU_GLOBAL_RUN_ARGS -d -e PORT=$port "${ARG_ARRAY[@]}" $IMAGE $START_CMD)
-          local ipaddr=$(docker inspect --format='{{range .NetworkSettings.Networks}}{{.IPAddress}}{{end}}' "$id")
-          # Docker < 1.9 compatibility
-          if [[ -z $ipaddr ]]; then
-            local ipaddr=$(docker inspect --format '{{ .NetworkSettings.IPAddress }}' "$id")
-=======
         ports=($(plugn trigger network-compute-ports "$APP" "$PROC_TYPE" "$DOKKU_HEROKUISH"))
         local DOKKU_DOCKER_PORT_ARGS=""
         local DOKKU_PORT=""
         for p in "${ports[@]}"; do
           if [[ ! "$p" =~ .*udp.* ]]; then
             DOKKU_PORT=${DOKKU_PORT:="$p"}
->>>>>>> 810ebffc
           fi
           DOKKU_DOCKER_PORT_ARGS+=" -p $p "
         done
 
         if [[ "$DOKKU_NETWORK_BIND_ALL" == "false" ]]; then
           # shellcheck disable=SC2086
-          cid=$(docker run $DOKKU_GLOBAL_RUN_ARGS -d -e PORT=$DOKKU_PORT $DOCKER_ARGS $IMAGE $START_CMD)
+          cid=$(docker run $DOKKU_GLOBAL_RUN_ARGS -d -e PORT=$DOKKU_PORT "${ARG_ARRAY[@]}" $IMAGE $START_CMD)
         else
           # shellcheck disable=SC2086
-<<<<<<< HEAD
-          id=$(docker run $DOKKU_GLOBAL_RUN_ARGS -d $DOKKU_DOCKER_PORT_ARGS -e PORT=$port "${ARG_ARRAY[@]}" $IMAGE $START_CMD)
-          local port=$(docker port "$id" "$port" | sed 's/[0-9.]*://')
-          local ipaddr=127.0.0.1
+          cid=$(docker run $DOKKU_GLOBAL_RUN_ARGS -d $DOKKU_DOCKER_PORT_ARGS -e PORT=$DOKKU_PORT "${ARG_ARRAY[@]}" $IMAGE $START_CMD)
         fi
       else
         # shellcheck disable=SC2086
-        id=$(docker run $DOKKU_GLOBAL_RUN_ARGS -d "${ARG_ARRAY[@]}" $IMAGE $START_CMD)
-=======
-          cid=$(docker run $DOKKU_GLOBAL_RUN_ARGS -d $DOKKU_DOCKER_PORT_ARGS -e PORT=$DOKKU_PORT $DOCKER_ARGS $IMAGE $START_CMD)
-        fi
-      else
-        # shellcheck disable=SC2086
-        cid=$(docker run $DOKKU_GLOBAL_RUN_ARGS -d $DOCKER_ARGS $IMAGE $START_CMD)
->>>>>>> 810ebffc
+        cid=$(docker run $DOKKU_GLOBAL_RUN_ARGS -d "${ARG_ARRAY[@]}" $IMAGE $START_CMD)
       fi
 
       ipaddr=$(plugn trigger network-get-ipaddr "$APP" "$PROC_TYPE" "$cid")
